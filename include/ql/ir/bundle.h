--- conflicted
+++ resolved
@@ -14,16 +14,10 @@
 namespace ir {
 
 /**
-<<<<<<< HEAD
- * start_cycle of first Bundle in Bundles, see discussion in PR #398
- */
-const int BUNDLE_START_CYCLE = 1;
-=======
  * Cycle numbers in OpenQL, for some historic reason, start at 1 (see discussion
  * in PR #398).
  */
 static const utils::UInt FIRST_CYCLE = 1;
->>>>>>> fd70c71d
 
 /**
  * A bundle of gates that start in the same cycle.
