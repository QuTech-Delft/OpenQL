--- conflicted
+++ resolved
@@ -286,24 +286,6 @@
          }
       },
 
-<<<<<<< HEAD
-      "I q0" : {
-         "duration": 40,
-         "latency": 20,
-         "qubits": ["q0"],
-         "matrix" : [ [1.0,0.0], [0.0,0.0],
-	              [0.0,0.0], [1.0,0.0] ], 
-         "disable_optimization": true, 
-         "type" : "mw",
-         "qumis_instr": "pulse",
-         "qumis_instr_kw": {
-            "codeword": -2, 
-            "awg_nr": 0
-         }
-      },
-=======
->>>>>>> d23e7088
-
       "measure q0" : {
          "duration": 300, 
          "latency": 50,
