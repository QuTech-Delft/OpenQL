# File:         test_cc.py
# Purpose:      test the central controller backend
# Based on:     ../test_hybrid.py, ../test_uniform_sched.py

import os
import unittest
from openql import openql as ql

rootDir = os.path.dirname(os.path.realpath(__file__))
curdir = os.path.dirname(__file__)
output_dir = os.path.join(curdir, 'test_output')
config_fn = os.path.join(curdir, 'test_cfg_cc.json')
platform_name = 's-17'
num_qubits = 17
num_cregs = 32
num_bregs = 32
all_qubits = range(0, num_qubits)


class Test_central_controller(unittest.TestCase):

    @classmethod
    def setUp(self):
        ql.initialize()
        ql.set_option('output_dir', output_dir)
        ql.set_option('optimize', 'no')
        ql.set_option('scheduler', 'ALAP')
        ql.set_option('scheduler_uniform', 'yes')
        ql.set_option('log_level', 'LOG_WARNING')

    def test_classical(self):
        platform = ql.Platform(platform_name, config_fn)

        p = ql.Program('test_classical', platform, num_qubits, num_cregs, num_bregs)
        k = ql.Kernel('aKernel1', platform, num_qubits, num_cregs, num_bregs)

        # quantum operations
        k.gate('x', [6])
        k.gate('cz', [6, 7])

        # create classical registers
        if 0:   # FIXME: deprecated by branch condex
            rd = ql.CReg(1)
            rs1 = ql.CReg(2)
            rs2 = ql.CReg(3)

        if 0:
            # add/sub/and/or/xor
            k.classical(rd, ql.Operation(rs1, '+', rs2))

            # not
            k.classical(rd, ql.Operation('~', rs2))

            # comparison
            k.classical(rd, ql.Operation(rs1, '==', rs2))

            # initialize (r1 = 2)
            k.classical(rs1, ql.Operation(2))

            # assign (r1 = r2)
            k.classical(rs1, ql.Operation(rs2))

        # measure
        k.barrier([])
        k.gate('measure', [6], 0,0.0, [0])
        k.gate('measure', [7], 0,0.0, [1])

        # add kernel
        p.add_kernel(k)
        p.compile()

    # Quantum Error Correction cycle
    def test_qec(self):
        platform = ql.Platform(platform_name, config_fn)

        p = ql.Program('test_qec', platform, num_qubits, num_cregs, num_bregs)
        k = ql.Kernel('kernel_0', platform, num_qubits, num_cregs, num_bregs)

        # pipelined QEC: [
        # see: R. Versluis et al., Phys. Rev. A 8, 034021 (2017)
        # - nw, ne, sw, se] -> [n, e, w, s] because we rotate grid
        # - H -> rym90, ry90, see Fig 2 of reference
        #
        # class SurfaceCode, qubits, tiles, width, getNeighbourN, getNeighbourE, getNeighbourW, getNeighbourS, getX, getZ, getData

        # define qubit aliases:
        # FIXME: neighbours make no sense anymore
        x = 7
        xN = x-5
        xE = x+1
        xS = x+5
        xW = x-1

        z = 11
        zN = z-5
        zE = z+1
        zS = z+5
        zW = z-1

        # create classical registers
        if 0:      # FIXME: deprecated by branch condex
            rdX = ql.CReg(1)
            rdZ = ql.CReg(2)

        # X stabilizers
        k.gate("rym90", [x])
        k.gate("rym90", [xN])
        k.gate("rym90", [xE])
        k.gate("rym90", [xW])
        k.gate("rym90", [xS])
        k.barrier([])

        k.gate("cz", [x, xE])
        k.gate("cz", [x, xN])
        k.gate("cz", [x, xS])
        k.gate("cz", [x, xW])
        k.barrier([])

        k.gate("ry90", [x])
        k.gate("ry90", [xN])
        k.gate("ry90", [xE])
        k.gate("ry90", [xW])
        k.gate("ry90", [xS])
        k.barrier([])

#        k.gate("measure", [x], rdX)
        k.gate('measure', [x], 0,0.0, [0])
        k.barrier([])

        # Z stabilizers
        k.gate("rym90", [z])
        k.barrier([])

        k.gate("cz", [z, zE])
        k.gate("cz", [z, zS])
        k.gate("cz", [z, zN])
        k.gate("cz", [z, zW])
        k.barrier([])

        k.gate("ry90", [z])
        # k.gate("measure", [z], rdZ)
        k.gate('measure', [z], 0,0.0, [1])

        p.add_kernel(k)
        p.compile()

    def test_angle(self):
        platform = ql.Platform(platform_name, config_fn)

        p = ql.Program('test_angle', platform, num_qubits, num_cregs, num_bregs)
        k = ql.Kernel('kernel_0', platform, num_qubits, num_cregs, num_bregs)

        k.gate("rx180", [6], 0, 1.2345)     # NB: Python interface lacks classical parameter

        p.add_kernel(k)
        p.compile()

    def test_qi_example(self):
        platform = ql.Platform(platform_name, os.path.join(curdir, 'cc_s5_direct_iq.json'))

        p = ql.Program('test_qi_example', platform, 5, num_cregs, num_bregs)
        k = ql.Kernel('kernel_0', platform, 5, num_cregs, num_bregs)

        k.barrier([])
        for q in [0, 1, 2, 3, 4]:
            k.gate("prepz", [q])
        k.barrier([])

        k.gate("ry180", [0, 2])     # FIXME: "y" does not work, but gate decomposition should handle?
        k.gate("cz", [0, 2])
        k.gate("y90", [2])
        k.barrier([])
        for q in [0, 1, 2, 3, 4]:
            k.gate("measure", [q])
        k.barrier([])

        p.add_kernel(k)
        p.compile()

    def test_gate_decomposition_builtin_gates(self):
        platform = ql.Platform(platform_name, os.path.join(curdir, 'cc_s5_direct_iq.json'))

        p = ql.Program('test_gate_decomposition_builtin_gates', platform, 5, num_cregs, num_bregs)
        k = ql.Kernel('kernel_0', platform, 5, num_cregs, num_bregs)

        k.gate("cz", [0, 2])
        k.gate("cz", [2, 3])
        k.gate("cz", [3, 2])
        k.gate("cz", [2, 4])
        k.gate("cz", [4, 2])

        p.add_kernel(k)
        p.compile()

    # based on ../test_cqasm_reader.py::test_conditions
    def test_cqasm_conditions(self):
        cqasm_config_fn = os.path.join(curdir, 'cqasm_config_cc.json')
        platform = ql.Platform(platform_name, os.path.join(curdir, 'cc_s5_direct_iq.json'))
        number_qubits = platform.get_qubit_number()
        name = 'test_cqasm_conditions'
        program = ql.Program(name, platform, number_qubits)
        qasm_rdr = ql.cQasmReader(platform, program, cqasm_config_fn)
        qasm_str = """
            version 1.1
            
            var qa, qb: qubit
            var ca, cb: bool
            
            { measure_fb qa, ca | measure_fb qb, cb }
            # .barrier  # use subcircuit to force new kernel, and thus scheduling realm 
            # barrier [qa,qb]
            # { barrier qa | barrier qb }
            barrier
            
            # # Old hack for feedback
            # { measure qa, ca | measure qb, cb }
            # 
            # .wait_uhfqa # use subcircuit to force new kernel, and thus scheduling realm
            # { _wait_uhfqa qa | _wait_uhfqa qb }
            # .dist_dsm
            # { _dist_dsm qa, ca | _dist_dsm qb, cb }
            # .wait_dsm
            # { _wait_dsm qa | _wait_dsm qb }        
            # .test
            #             
            cond(true) x qa
            cond(false) y qa
            cond(ca) z qa
            cond(!true) x qa
            cond(!false) y qa
            cond(!ca) z qa
            cond(!!true) x qa
            cond(!!false) y qa
            cond(!!ca) z qa
            cond(ca && cb) x qa
            cond(ca && true) y qa
            cond(ca && false) z qa
            cond(true && cb) x qa
            cond(false && cb) y qa
            cond(ca || cb) z qa
            cond(ca || true) x qa
            cond(ca || false) y qa
            cond(true || cb) z qa
            cond(false || cb) x qa
            cond(ca ^^ cb) y qa
            cond(ca ^^ true) z qa
            cond(ca ^^ false) x qa
            cond(true ^^ cb) y qa
            cond(false ^^ cb) z qa
            cond(!(ca && cb)) x qa
            cond(!(ca && true)) y qa
            cond(!(ca && false)) z qa
            cond(!(true && cb)) x qa
            cond(!(false && cb)) y qa
            cond(!(ca || cb)) z qa
            cond(!(ca || true)) x qa
            cond(!(ca || false)) y qa
            cond(!(true || cb)) z qa
            cond(!(false || cb)) x qa
            cond(!(ca ^^ cb)) y qa
            cond(!(ca ^^ true)) z qa
            cond(!(ca ^^ false)) x qa
            cond(!(true ^^ cb)) y qa
            cond(!(false ^^ cb)) z qa
            """
        qasm_rdr.string2circuit(qasm_str)
        ql.set_option('log_level', 'LOG_INFO')
        program.compile()
        #self.assertTrue(file_compare(os.path.join(output_dir, name + '.qasm'), os.path.join(curdir, 'golden', name + '.qasm')))


    def test_cqasm_gate_decomposition(self):
        cqasm_config_fn = os.path.join(curdir, 'cqasm_config_cc.json')
        platform = ql.Platform(platform_name, os.path.join(curdir, 'cc_s5_direct_iq.json'))
        number_qubits = platform.get_qubit_number()
        name = 'test_cqasm_gate_decomposition'
        program = ql.Program(name, platform, number_qubits)
        qasm_rdr = ql.cQasmReader(platform, program, cqasm_config_fn)
        qasm_str = """
            version 1.1
            
            var qa, qb: qubit
            var ca, cb: bool
            
            { measure_fb qa, ca | measure_fb qb, cb }
            """
        qasm_rdr.string2circuit(qasm_str)
        ql.set_option('log_level', 'LOG_INFO')
        program.compile()

    # based on test_hybrid.py::test_do_while_nested_for()
    def test_nested_rus(self):
        num_qubits = 5
        qidx = 0

        platform = ql.Platform(platform_name, os.path.join(curdir, 'cc_s5_direct_iq.json'))
        p = ql.Program('test_nested_rus', platform, num_qubits, num_cregs, num_bregs)

        outer_program = ql.Program('outer_program', platform, num_qubits, num_cregs, num_bregs)
        outer_kernel = ql.Kernel('outer_kernel', platform, num_qubits, num_cregs)
        outer_kernel.gate("measure_fb", [qidx])
        outer_kernel.gate("if_1_break", [qidx])  # FIXME: uses incorrect label
        outer_program.add_kernel(outer_kernel)

        inner_program = ql.Program('inner_program', platform, num_qubits, num_cregs, num_bregs)
        inner_kernel = ql.Kernel('inner_kernel', platform, num_qubits, num_cregs)
        inner_kernel.gate("measure_fb", [qidx])
        inner_kernel. gate("if_0_break", [qidx])
        inner_kernel.gate("rx180", [qidx])
        inner_program.add_for(inner_kernel, 1000000) # NB: loops *kernel*

        outer_program.add_program(inner_program)

        foo = ql.CReg(0)
        p.add_do_while(outer_program, ql.Operation(foo, '==', foo)) # NB: loops *program*, CC backend interprets all conditions as true

        ql.set_option('log_level', 'LOG_INFO') # override log level
        p.compile()

<<<<<<< HEAD
    def test_rc_sched_measure(self):
        platform = ql.Platform(platform_name, os.path.join(curdir, 'cc_s5_direct_iq.json'))

        p = ql.Program('test_rc_sched_measure', platform, 5, num_cregs, num_bregs)
        k = ql.Kernel('kernel_0', platform, 5, num_cregs, num_bregs)

        for q in [0, 1, 2, 3, 4]:
            k.gate("measure", [q])
        k.gate('x', [0])
        for q in [0, 1, 2, 3, 4]:
            k.gate("measure", [q])
        k.gate('x', [1])

        p.add_kernel(k)
        p.compile()

    def test_rc_sched_measure_asap(self):
        platform = ql.Platform(platform_name, os.path.join(curdir, 'cc_s5_direct_iq.json'))

        p = ql.Program('test_rc_sched_measure_asap', platform, 5, num_cregs, num_bregs)
        k = ql.Kernel('kernel_0', platform, 5, num_cregs, num_bregs)

        k.gate('x', [2])
        for q in [0, 1, 2, 3, 4]:
            k.gate("measure", [q])
        k.gate('x', [0])
        for q in [0, 1, 2, 3, 4]:
            k.gate("measure", [q])
        k.gate('x', [1])

        p.add_kernel(k)
        ql.set_option('scheduler', 'ASAP')
        p.compile()

    def test_rc_sched_measure_barrier(self):
        platform = ql.Platform(platform_name, os.path.join(curdir, 'cc_s5_direct_iq.json'))

        p = ql.Program('test_rc_sched_measure_barrier', platform, 5, num_cregs, num_bregs)
        k = ql.Kernel('kernel_0', platform, 5, num_cregs, num_bregs)

        for q in [0, 1, 2, 3, 4]:
            k.gate("measure", [q])
        k.barrier([])
        k.gate('x', [0])
        k.barrier([])
        for q in [0, 1, 2, 3, 4]:
            k.gate("measure", [q])
        k.barrier([])
        k.gate('x', [1])

        p.add_kernel(k)
        p.compile()

    def test_rc_sched_cz(self):
        platform = ql.Platform(platform_name, os.path.join(curdir, 'config_cc_s17_direct_iq.json'))

        p = ql.Program('test_rc_sched_cz', platform, 17, num_cregs, num_bregs)
        k = ql.Kernel('kernel_0', platform, 17, num_cregs, num_bregs)

        k.gate('x', [1])
        k.gate("cz", [0, 2])  # no associated park
        # FIXME: we would like to add a CZ[1,x] with x!=2 to see how it schedules, but in our 5 qubit setup qubit 2 is always involved

        p.add_kernel(k)
        p.compile()
=======
    # based on DCL test program
    def test_nested_rus_angle_0(self):
        num_qubits = 17

        ancilla1idx = 10
        ancilla2idx = 8
        dataidx = 11

        angle = 0
        echo_delay_inner_rus = 1
        echo_delay_inner_rus_data = 1
        echo_delay_outer_rus = 1

        platform = ql.Platform(platform_name, os.path.join(curdir, 'config_cc_s17_direct_iq.json'))
        p = ql.Program('test_nested_rus_angle_0', platform, num_qubits, num_cregs, num_bregs)

        init_kernel = ql.Kernel('initKernel', platform, num_qubits, num_cregs)
        init_kernel.prepz(ancilla1idx)
        init_kernel.prepz(ancilla2idx)
        init_kernel.prepz(dataidx)
        init_kernel.gate('cw_{:02}'.format(int(angle) // 20 + 9), [dataidx])
        init_kernel.gate("wait", [], 0)
        p.add_kernel(init_kernel)

        outer_program = ql.Program('outerProgram', platform, num_qubits, num_cregs, num_bregs)
        rus_program_1 = ql.Program('rusProgram1', platform, num_qubits, num_cregs, num_bregs)
        rus_kernel_1 = ql.Kernel('rusKernel1', platform, num_qubits, num_cregs)
        rus_kernel_1.gate("rx2theta", [ancilla1idx])
        rus_kernel_1.gate("rYm90", [ancilla2idx])
        rus_kernel_1.gate("cz", [ancilla1idx, ancilla2idx])
        rus_kernel_1.gate("rXm2theta", [ancilla1idx])
        rus_kernel_1.gate("ry90beta", [ancilla2idx])
        rus_kernel_1.gate("wait", [ancilla1idx,ancilla2idx], 0)
        rus_kernel_1.gate("rphi180", [dataidx])
        rus_kernel_1.gate("measure_fb", [ancilla1idx])
        rus_kernel_1.gate("wait", [ancilla2idx], echo_delay_inner_rus)
        rus_kernel_1.gate("rphi180", [ancilla2idx])
        rus_kernel_1.gate("wait", [ancilla2idx], 1860-echo_delay_inner_rus)
        rus_kernel_1.gate("wait", [dataidx], echo_delay_inner_rus_data)
        rus_kernel_1.gate("wait", [ancilla1idx,ancilla2idx,dataidx], 0)
        rus_kernel_1.gate("if_0_break", [ancilla1idx])
        rus_kernel_1.gate("wait", [ancilla1idx,ancilla2idx,dataidx], 0)
        rus_kernel_1.gate("rx180", [ancilla1idx])
        rus_kernel_1.gate("rxm90", [ancilla2idx])
        rus_kernel_1.gate("rx180", [dataidx])
        rus_kernel_1.gate("wait", [ancilla1idx,ancilla2idx,dataidx], 0)
        rus_program_1.add_for(rus_kernel_1, 1000000)
        outer_program.add_program(rus_program_1)

        interm_program = ql.Program('intermProgram', platform, num_qubits, num_cregs, num_bregs)
        interm_kernel = ql.Kernel('intermKernel', platform, num_qubits, num_cregs)
        interm_kernel.gate("rx180", [ancilla2idx])
        interm_kernel.gate("rx180", [dataidx])
        interm_kernel.gate("rYm90", [dataidx])
        interm_kernel.gate("cz", [ancilla2idx, dataidx])
        interm_kernel.gate("rY90", [dataidx])
        interm_program.add_kernel(interm_kernel)
        outer_program.add_program(interm_program)

        rus_program_2 = ql.Program('rusProgram2', platform, num_qubits, num_cregs, num_bregs)
        rus_kernel_2 = ql.Kernel('rusKernel2', platform, num_qubits, num_cregs)
        rus_kernel_2.gate("rX2theta", [ancilla1idx])
        rus_kernel_2.gate("rYm90alpha", [ancilla2idx])
        rus_kernel_2.gate("cz", [ancilla1idx, ancilla2idx])
        rus_kernel_2.gate("rX2thetaalpha", [ancilla1idx])
        rus_kernel_2.gate("rY90betapi", [ancilla2idx])
        rus_kernel_2.gate("wait", [ancilla1idx,ancilla2idx], 0)
        rus_kernel_2.gate("rphi180beta", [dataidx])
        rus_kernel_2.gate("measure_fb", [ancilla1idx])
        rus_kernel_2.gate("wait", [ancilla2idx], echo_delay_inner_rus)
        rus_kernel_2.gate("rphi180alpha", [ancilla2idx])
        rus_kernel_2.gate("wait", [ancilla2idx], 1860-echo_delay_inner_rus)
        rus_kernel_2.gate("wait", [dataidx], echo_delay_inner_rus_data)
        rus_kernel_2.gate("wait", [ancilla1idx,ancilla2idx,dataidx], 0)
        rus_kernel_2.gate("if_0_break", [ancilla1idx])
        rus_kernel_2.gate("wait", [ancilla1idx,ancilla2idx,dataidx], 0)
        rus_kernel_2.gate("rx180", [ancilla1idx])
        rus_kernel_2.gate("rx90alpha", [ancilla2idx])
        rus_kernel_2.gate("rx180beta", [dataidx])
        rus_kernel_2.gate("wait", [ancilla1idx,ancilla2idx,dataidx], 0)
        rus_program_2.add_for(rus_kernel_2, 1000000)
        outer_program.add_program(rus_program_2)

        end_kernel = ql.Kernel('outerKernel', platform, num_qubits, num_cregs)
        end_kernel.gate("wait", [ancilla2idx,dataidx], 0)
        end_kernel.gate("rx180alpha2", [ancilla2idx])
        end_kernel.gate("measure_fb", [ancilla2idx])
        end_kernel.gate("wait", [dataidx], echo_delay_outer_rus)
        end_kernel.gate("rphi180beta2", [dataidx])
        end_kernel.gate("wait", [dataidx], 1880-echo_delay_outer_rus)
        end_kernel.gate("wait", [ancilla2idx,dataidx], 0)
        end_kernel.gate("if_0_break", [ancilla2idx])
        outer_program.add_kernel(end_kernel)
>>>>>>> 4c2339ea

        foo = ql.CReg(0)
        p.add_do_while(outer_program, ql.Operation(foo, '==', foo))

        measure_kernel = ql.Kernel('measureKernel', platform, num_qubits, num_cregs)
        measure_kernel.gate("measure_fb", [dataidx])
        p.add_kernel(measure_kernel)

        ql.set_option('log_level', 'LOG_INFO') # override log level
        p.compile()

    # FIXME: add:
    # - qec_pipelined
    # - long program (RB)



if __name__ == '__main__':
    unittest.main()<|MERGE_RESOLUTION|>--- conflicted
+++ resolved
@@ -317,7 +317,6 @@
         ql.set_option('log_level', 'LOG_INFO') # override log level
         p.compile()
 
-<<<<<<< HEAD
     def test_rc_sched_measure(self):
         platform = ql.Platform(platform_name, os.path.join(curdir, 'cc_s5_direct_iq.json'))
 
@@ -372,18 +371,21 @@
         p.compile()
 
     def test_rc_sched_cz(self):
+        num_qubits = 17
+
         platform = ql.Platform(platform_name, os.path.join(curdir, 'config_cc_s17_direct_iq.json'))
 
-        p = ql.Program('test_rc_sched_cz', platform, 17, num_cregs, num_bregs)
-        k = ql.Kernel('kernel_0', platform, 17, num_cregs, num_bregs)
-
-        k.gate('x', [1])
-        k.gate("cz", [0, 2])  # no associated park
-        # FIXME: we would like to add a CZ[1,x] with x!=2 to see how it schedules, but in our 5 qubit setup qubit 2 is always involved
-
-        p.add_kernel(k)
-        p.compile()
-=======
+        p = ql.Program('test_rc_sched_cz', platform, num_qubits, num_cregs, num_bregs)
+        k = ql.Kernel('kernel_0', platform, num_qubits, num_cregs, num_bregs)
+
+        # NB: requires resource to manage fluxing
+        k.gate('x', [10])
+        k.gate("cz", [10, 14])  # no associated park
+        k.gate("cz", [9, 11])   # parks 12
+
+        p.add_kernel(k)
+        p.compile()
+
     # based on DCL test program
     def test_nested_rus_angle_0(self):
         num_qubits = 17
@@ -477,7 +479,6 @@
         end_kernel.gate("wait", [ancilla2idx,dataidx], 0)
         end_kernel.gate("if_0_break", [ancilla2idx])
         outer_program.add_kernel(end_kernel)
->>>>>>> 4c2339ea
 
         foo = ql.CReg(0)
         p.add_do_while(outer_program, ql.Operation(foo, '==', foo))
