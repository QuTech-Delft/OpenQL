#include <string>
#include <vector>
#include <iostream>
#include <fstream>
#include <algorithm>
#include <sstream>
#include <cassert>

#include <time.h>

#include <openql.h>

void
test_diogo(std::string v, std::string param1, std::string param2, std::string param3, std::string param4)
{
    int n = 17;
    std::string prog_name = "test_" + v + "_maplookahead=" + param1 + "_maprecNN2q=" + param2 + "_mapselectmaxlevel=" + param3 + "_mapselectmaxwidth=" + param4;
    std::string kernel_name = "test_" + v + "_maplookahead=" + param1 + "_maprecNN2q=" + param2 + "_mapselectmaxlevel=" + param3 + "_mapselectmaxwidth=" + param4;

    float sweep_points[] = { 1 };

    ql::quantum_platform starmon("starmon", "test_mapper17.json");
    ql::set_platform(starmon);
    ql::quantum_program prog(prog_name, starmon, n, 0);
    ql::quantum_kernel k(kernel_name, starmon, n, 0);
    prog.set_sweep_points(sweep_points, sizeof(sweep_points)/sizeof(float));

    k.gate("x", 1);
    k.gate("cz", 6,7);
    k.gate("cz", 5,6);
    k.gate("cz", 1,5);

    prog.add(k);

    ql::options::set("mapper", "minextendrc"); 
    ql::options::set("clifford_premapper", "no"); 
    ql::options::set("clifford_postmapper", "no"); 
    ql::options::set("scheduler_post179", "yes");
    ql::options::set("scheduler", "ALAP");

    prog.compile( );
}

// simple program to test (post179) dot printing by the scheduler
// excludes mapper
void
test_dot(std::string v, std::string param1, std::string param2)
{
    int n = 4;
    std::string prog_name = "test_" + v + "_scheduler_post179=" + param1 + "_scheduler=" + param2;
    std::string kernel_name = "test_" + v + "_scheduler_post179=" + param1 + "_scheduler=" + param2;
    float sweep_points[] = { 1 };

    ql::quantum_platform starmon("starmon", "test_mapper.json");
    ql::set_platform(starmon);
    ql::quantum_program prog(prog_name, starmon, n, 0);
    ql::quantum_kernel k(kernel_name, starmon, n, 0);
    prog.set_sweep_points(sweep_points, sizeof(sweep_points)/sizeof(float));

    k.gate("x", 0);
    k.gate("x", 3);

    // one cnot, no swap
    k.gate("cnot", 0,3);

    k.gate("x", 0);
    k.gate("x", 3);

    prog.add(k);

    ql::options::set("mapper", "no"); 

    ql::options::set("scheduler_post179", param1);
    ql::options::set("scheduler", param2);

    prog.compile( );
}

// resource constraint presence test
// the resource constraints of qwg prohibit both gates to execute in a single cycle
// no non-NN two-qubit gates so mapper neutral
void
test_rc(std::string v, std::string param1, std::string param2, std::string param3, std::string param4)
{
    int n = 7;
    std::string prog_name = "test_" + v + "_maplookahead=" + param1 + "_maprecNN2q=" + param2 + "_mapselectmaxlevel=" + param3 + "_mapselectmaxwidth=" + param4;
    std::string kernel_name = "test_" + v + "_maplookahead=" + param1 + "_maprecNN2q=" + param2 + "_mapselectmaxlevel=" + param3 + "_mapselectmaxwidth=" + param4;
    float sweep_points[] = { 1 };

    ql::quantum_platform starmon("starmon", "test_mapper.json");
    ql::set_platform(starmon);
    ql::quantum_program prog(prog_name, starmon, n, 0);
    ql::quantum_kernel k(kernel_name, starmon, n, 0);
    prog.set_sweep_points(sweep_points, sizeof(sweep_points)/sizeof(float));

    // no dependency, only a conflict in qwg resource
    k.gate("x", 0);
    k.gate("y", 1);

    prog.add(k);

    ql::options::set("maplookahead", param1);
    ql::options::set("maprecNN2q", param2);
    ql::options::set("mapselectmaxlevel", param3);
    ql::options::set("mapselectmaxwidth", param4);

    prog.compile( );
}

// all cnots (in both directions) with operands that are neighbors in s7
// no non-NN two-qubit gates so mapper neutral
void
test_someNN(std::string v, std::string param1, std::string param2, std::string param3, std::string param4)
{
    int n = 7;
    std::string prog_name = "test_" + v + "_maplookahead=" + param1 + "_maprecNN2q=" + param2 + "_mapselectmaxlevel=" + param3 + "_mapselectmaxwidth=" + param4;
    std::string kernel_name = "test_" + v + "_maplookahead=" + param1 + "_maprecNN2q=" + param2 + "_mapselectmaxlevel=" + param3 + "_mapselectmaxwidth=" + param4;
    float sweep_points[] = { 1 };

    ql::quantum_platform starmon("starmon", "test_mapper.json");
    ql::set_platform(starmon);
    ql::quantum_program prog(prog_name, starmon, n, 0);
    ql::quantum_kernel k(kernel_name, starmon, n, 0);
    prog.set_sweep_points(sweep_points, sizeof(sweep_points)/sizeof(float));

    for (int j=0; j<7; j++) { k.gate("x", j); }

    // a list of all cnots that are ok in trivial mapping
    k.gate("cnot", 0,2);
    k.gate("cnot", 0,3);
    k.gate("cnot", 1,3);
    k.gate("cnot", 1,4);
    k.gate("cnot", 2,0);
    k.gate("cnot", 2,5);
    k.gate("cnot", 3,0);
    k.gate("cnot", 3,1);
    k.gate("cnot", 3,5);
    k.gate("cnot", 3,6);
    k.gate("cnot", 4,1);
    k.gate("cnot", 4,6);
    k.gate("cnot", 5,2);
    k.gate("cnot", 5,3);
    k.gate("cnot", 6,3);
    k.gate("cnot", 6,4);

    for (int j=0; j<7; j++) { k.gate("x", j); }

    prog.add(k);

    ql::options::set("maplookahead", param1);
    ql::options::set("maprecNN2q", param2);
    ql::options::set("mapselectmaxlevel", param3);
    ql::options::set("mapselectmaxwidth", param4);

    prog.compile( );
}

// one cnot with operands that are at distance 2 in s7
// just one two-qubit gate at the smallest non-NN distance so needs mapper;
// initial placement will find a solution, otherwise ...
// with distance 2 there are already 4 variations to map; each generates just one swap
// so it basically tests path finding, placing a cnot in a path,
// generating swap code into each alternative, and comparing the alternatives;
// but these are all equally optimal so it at most tests the tiebreak to force a selection at the end
void
test_oneD2(std::string v, std::string param1, std::string param2, std::string param3, std::string param4)
{
    int n = 4;
    std::string prog_name = "test_" + v + "_maplookahead=" + param1 + "_maprecNN2q=" + param2 + "_mapselectmaxlevel=" + param3 + "_mapselectmaxwidth=" + param4;
    std::string kernel_name = "test_" + v + "_maplookahead=" + param1 + "_maprecNN2q=" + param2 + "_mapselectmaxlevel=" + param3 + "_mapselectmaxwidth=" + param4;
    float sweep_points[] = { 1 };

    ql::quantum_platform starmon("starmon", "test_mapper.json");
    ql::set_platform(starmon);
    ql::quantum_program prog(prog_name, starmon, n, 0);
    ql::quantum_kernel k(kernel_name, starmon, n, 0);
    prog.set_sweep_points(sweep_points, sizeof(sweep_points)/sizeof(float));

    k.gate("x", 2);
    k.gate("x", 3);

    // one cnot, but needs one swap
    k.gate("cnot", 2,3);

    k.gate("x", 2);
    k.gate("x", 3);

    prog.add(k);

    ql::options::set("maplookahead", param1);
    ql::options::set("maprecNN2q", param2);
    ql::options::set("mapselectmaxlevel", param3);
    ql::options::set("mapselectmaxwidth", param4);

    prog.compile( );
}

// one cnot with operands that are at distance 4 in s7
// just one two-qubit gate at some bigger non-NN distance so needs mapper;
// initial placement will find a solution, otherwise ...
// with distance 4 there are already 12 variations to map; each generates 3 swaps;
// with multiple swaps to insert, it will find a meet-in-the-middle solution as optimal one,
// but there are several of these, and the combination of path finding and tiebreak will decide which
void
test_oneD4(std::string v, std::string param1, std::string param2, std::string param3, std::string param4)
{
    int n = 5;
    std::string prog_name = "test_" + v + "_maplookahead=" + param1 + "_maprecNN2q=" + param2 + "_mapselectmaxlevel=" + param3 + "_mapselectmaxwidth=" + param4;
    std::string kernel_name = "test_" + v + "_maplookahead=" + param1 + "_maprecNN2q=" + param2 + "_mapselectmaxlevel=" + param3 + "_mapselectmaxwidth=" + param4;
    float sweep_points[] = { 1 };

    ql::quantum_platform starmon("starmon", "test_mapper.json");
    ql::set_platform(starmon);
    ql::quantum_program prog(prog_name, starmon, n, 0);
    ql::quantum_kernel k(kernel_name, starmon, n, 0);
    prog.set_sweep_points(sweep_points, sizeof(sweep_points)/sizeof(float));

    k.gate("x", 2);
    k.gate("x", 4);

    // one cnot, but needs several swaps
    k.gate("cnot", 2,4);

    k.gate("x", 2);
    k.gate("x", 4);

    prog.add(k);

    ql::options::set("maplookahead", param1);
    ql::options::set("maprecNN2q", param2);
    ql::options::set("mapselectmaxlevel", param3);
    ql::options::set("mapselectmaxwidth", param4);

    prog.compile( );
}

// longest string of cnots with operands that could be at distance 1 in s7 when initially placed correctly
// matches intel NISQ application
// tests initial placement
// when initial placement is not done, the mapper heuristic just sees a string of dependent cnots
// and will map them one by one; since it will start from a trivial mapping
// in which virtual qubit 0/1/2..6 will be mapped to real qubit 0/1/2..6,
// it will probably leave 0 or 1 where it is and move the other one,
// which already precludes the most optimal solution;
// lookahead, minextend and recursion (selectmaxlevel, selectmaxwidth and recNN2q) influence the result
void
test_string(std::string v, std::string param1, std::string param2, std::string param3, std::string param4)
{
    int n = 7;
    std::string prog_name = "test_" + v + "_maplookahead=" + param1 + "_maprecNN2q=" + param2 + "_mapselectmaxlevel=" + param3 + "_mapselectmaxwidth=" + param4;
    std::string kernel_name = "test_" + v + "_maplookahead=" + param1 + "_maprecNN2q=" + param2 + "_mapselectmaxlevel=" + param3 + "_mapselectmaxwidth=" + param4;
    float sweep_points[] = { 1 };

    ql::quantum_platform starmon("starmon", "test_mapper.json");
    ql::set_platform(starmon);
    ql::quantum_program prog(prog_name, starmon, n, 0);
    ql::quantum_kernel k(kernel_name, starmon, n, 0);
    prog.set_sweep_points(sweep_points, sizeof(sweep_points)/sizeof(float));


    for (int j=0; j<7; j++) { k.gate("x", j); }

    // string of cnots, a good initial placement prevents any swap
    k.gate("cnot", 0,1);
    k.gate("cnot", 1,2);
    k.gate("cnot", 2,3);
    k.gate("cnot", 3,4);
    k.gate("cnot", 4,5);
    k.gate("cnot", 5,6);

    for (int j=0; j<7; j++) { k.gate("x", j); }

    prog.add(k);

    ql::options::set("maplookahead", param1);
    ql::options::set("maprecNN2q", param2);
    ql::options::set("mapselectmaxlevel", param3);
    ql::options::set("mapselectmaxwidth", param4);

    prog.compile( );
}

// all possible cnots in s7, avoiding collisions:
// - pairs in both directions together
// - from low distance to high distance (minimizing disturbance)
// - each time as much as possible in opposite sides of the circuit (maximizing ILP)
// the original order in the circuit seems to be an optimal one to do the mapping,
// but lookahead and minextend try to find an optimal solution;
// still the result of allDopt will be better dan of allD
void
test_allDopt(std::string v, std::string param1, std::string param2, std::string param3, std::string param4)
{
    int n = 7;
    std::string prog_name = "test_" + v + "_maplookahead=" + param1 + "_maprecNN2q=" + param2 + "_mapselectmaxlevel=" + param3 + "_mapselectmaxwidth=" + param4;
    std::string kernel_name = "test_" + v + "_maplookahead=" + param1 + "_maprecNN2q=" + param2 + "_mapselectmaxlevel=" + param3 + "_mapselectmaxwidth=" + param4;
    float sweep_points[] = { 1 };

    ql::quantum_platform starmon("starmon", "test_mapper.json");
    ql::set_platform(starmon);
    ql::quantum_program prog(prog_name, starmon, n, 0);
    ql::quantum_kernel k(kernel_name, starmon, n, 0);
    prog.set_sweep_points(sweep_points, sizeof(sweep_points)/sizeof(float));

    for (int j=0; j<n; j++) { k.gate("x", j); }

	k.gate("cnot", 0,3);
	k.gate("cnot", 3,0);

	k.gate("cnot", 6,4);
	k.gate("cnot", 4,6);

	k.gate("cnot", 3,1);
	k.gate("cnot", 1,3);

	k.gate("cnot", 5,2);
	k.gate("cnot", 2,5);

	k.gate("cnot", 1,4);
	k.gate("cnot", 4,1);

	k.gate("cnot", 3,5);
	k.gate("cnot", 5,3);

	k.gate("cnot", 6,3);
	k.gate("cnot", 3,6);

	k.gate("cnot", 2,0);
	k.gate("cnot", 0,2);

	k.gate("cnot", 0,1);
	k.gate("cnot", 1,0);

	k.gate("cnot", 3,4);
	k.gate("cnot", 4,3);

	k.gate("cnot", 1,6);
	k.gate("cnot", 6,1);

	k.gate("cnot", 6,5);
	k.gate("cnot", 5,6);

	k.gate("cnot", 3,2);
	k.gate("cnot", 2,3);

	k.gate("cnot", 5,0);
	k.gate("cnot", 0,5);

	k.gate("cnot", 0,6);
	k.gate("cnot", 6,0);

	k.gate("cnot", 1,5);
	k.gate("cnot", 5,1);

	k.gate("cnot", 0,4);
	k.gate("cnot", 4,0);

	k.gate("cnot", 6,2);
	k.gate("cnot", 2,6);

	k.gate("cnot", 2,1);
	k.gate("cnot", 1,2);

	k.gate("cnot", 5,4);
	k.gate("cnot", 4,5);

	k.gate("cnot", 2,4);
	k.gate("cnot", 4,2);

    for (int j=0; j<n; j++) { k.gate("x", j); }

    prog.add(k);

    ql::options::set("maplookahead", param1);
    ql::options::set("maprecNN2q", param2);
    ql::options::set("mapselectmaxlevel", param3);
    ql::options::set("mapselectmaxwidth", param4);

    prog.compile( );
}

// all possible cnots in s7, in lexicographic order
// requires many, many swaps
// the many cnots allow commutation, the big ILP generates many alternatives,
// so critical path selection and/or recursion really pay off;
// nevertheless, this is artifical code, the worst to map,
// so what does being able to map it optimally say about mapping real circuits?
void
test_allD(std::string v, std::string param1, std::string param2, std::string param3, std::string param4)
{
    int n = 7;
    std::string prog_name = "test_" + v + "_maplookahead=" + param1 + "_maprecNN2q=" + param2 + "_mapselectmaxlevel=" + param3 + "_mapselectmaxwidth=" + param4;
    std::string kernel_name = "test_" + v + "_maplookahead=" + param1 + "_maprecNN2q=" + param2 + "_mapselectmaxlevel=" + param3 + "_mapselectmaxwidth=" + param4;
    float sweep_points[] = { 1 };

    ql::quantum_platform starmon("starmon", "test_mapper.json");
    ql::set_platform(starmon);
    ql::quantum_program prog(prog_name, starmon, n, 0);
    ql::quantum_kernel k(kernel_name, starmon, n, 0);
    prog.set_sweep_points(sweep_points, sizeof(sweep_points)/sizeof(float));

    for (int j=0; j<n; j++) { k.gate("x", j); }

    for (int i=0; i<n; i++) { for (int j=0; j<n; j++) { if (i != j) { k.gate("cnot", i,j); } } }

    for (int j=0; j<n; j++) { k.gate("x", j); }

    prog.add(k);

    ql::options::set("maplookahead", param1);
    ql::options::set("maprecNN2q", param2);
    ql::options::set("mapselectmaxlevel", param3);
    ql::options::set("mapselectmaxwidth", param4);

    prog.compile( );
}

void
test_allD2(std::string v, std::string param1, std::string param2, std::string param3, std::string param4)
{
    int n = 7;
    std::string prog_name = "test_" + v + "_maplookahead=" + param1 + "_maprecNN2q=" + param2 + "_mapselectmaxlevel=" + param3 + "_mapselectmaxwidth=" + param4;
    std::string kernel_name = "test_" + v + "_maplookahead=" + param1 + "_maprecNN2q=" + param2 + "_mapselectmaxlevel=" + param3 + "_mapselectmaxwidth=" + param4;
    float sweep_points[] = { 1 };

    ql::quantum_platform starmon("starmon", "test_mapper.json");
    ql::set_platform(starmon);
    ql::quantum_program prog(prog_name, starmon, n, 0);
    ql::quantum_kernel k(kernel_name, starmon, n, 0);
    prog.set_sweep_points(sweep_points, sizeof(sweep_points)/sizeof(float));

    for (int j=0; j<n; j++) { k.gate("x", j); }

    //for (int i=0; i<n; i++) { for (int j=0; j<n; j++) { if (i < j) { k.gate("cnot", i,j); } } }

    //k.gate("cnot", 0,0);
    k.gate("cnot", 0,1);
    k.gate("cnot", 0,2);
    k.gate("cnot", 0,3);
    k.gate("cnot", 0,4);
    k.gate("cnot", 0,5);
    k.gate("cnot", 0,6);
    k.gate("cnot", 1,0);
    //k.gate("cnot", 1,1);
    k.gate("cnot", 1,2);
    k.gate("cnot", 1,3);
    k.gate("cnot", 1,4);
    k.gate("cnot", 1,5);
    k.gate("cnot", 1,6);
    k.gate("cnot", 2,0);
    k.gate("cnot", 2,1);
    //k.gate("cnot", 2,2);
    k.gate("cnot", 2,3);
    k.gate("cnot", 2,4);
    k.gate("cnot", 2,5);
    k.gate("cnot", 2,6);
    k.gate("cnot", 3,0);
    k.gate("cnot", 3,1);
    k.gate("cnot", 3,2);
    //k.gate("cnot", 3,3);
    k.gate("cnot", 3,4);
    k.gate("cnot", 3,5);
    k.gate("cnot", 3,6);
    k.gate("cnot", 4,0);
    k.gate("cnot", 4,1);
    k.gate("cnot", 4,2);
    k.gate("cnot", 4,3);
    //k.gate("cnot", 4,4);
    k.gate("cnot", 4,5);
    k.gate("cnot", 4,6);
    k.gate("cnot", 5,0);
    k.gate("cnot", 5,1);
    k.gate("cnot", 5,2);
    k.gate("cnot", 5,3);
    k.gate("cnot", 5,4);
    //k.gate("cnot", 5,5);
    k.gate("cnot", 5,6);
    k.gate("cnot", 6,0);
    k.gate("cnot", 6,1);
    k.gate("cnot", 6,2);
    k.gate("cnot", 6,3);
    k.gate("cnot", 6,4);
    k.gate("cnot", 6,5);
    //k.gate("cnot", 6,6);

    for (int j=0; j<n; j++) { k.gate("x", j); }

    prog.add(k);

    ql::options::set("maplookahead", param1);
    ql::options::set("maprecNN2q", param2);
    ql::options::set("mapselectmaxlevel", param3);
    ql::options::set("mapselectmaxwidth", param4);

    prog.compile( );
}

// actual test kernel of daniel that failed once
// because it caused use of a location that, before mapping heuristic was started,
// wasn't assigned to a used virtual qubit; i.e. a location that didn't appear in the v2r map as location
// where the v2r is the initial map of the heuristic;
// so this tests moves, qubit initialization, qubit states, adding ancilla's;
// also the circuit has more gates (around 220) than those above (around 50);
// and it executes on s17 (although it should also run on s7)
void
test_daniel2(std::string v, std::string param1, std::string param2, std::string param3, std::string param4)
{
    int n = 6;
    std::string prog_name = "test_" + v + "_maplookahead=" + param1 + "_maprecNN2q=" + param2 + "_mapselectmaxlevel=" + param3 + "_mapselectmaxwidth=" + param4;
    std::string kernel_name = "test_" + v + "_maplookahead=" + param1 + "_maprecNN2q=" + param2 + "_mapselectmaxlevel=" + param3 + "_mapselectmaxwidth=" + param4;
    float sweep_points[] = { 1, 2 };

    ql::quantum_platform starmon("starmon", "test_mapper17.json");
    ql::set_platform(starmon);
    ql::quantum_program prog(prog_name, starmon, n, n);

    ql::quantum_kernel k(kernel_name, starmon, n, 0);
    prog.set_sweep_points(sweep_points, sizeof(sweep_points)/sizeof(float));


    k.gate("x",0);
    k.gate("cnot",4,0);
    k.gate("h",0);
    k.gate("t",1);
    k.gate("t",5);
    k.gate("t",0);
    k.gate("cnot",5,1);
    k.gate("cnot",0,5);
    k.gate("cnot",1,0);
    k.gate("tdag",5);
    k.gate("cnot",1,5);
    k.gate("tdag",1);
    k.gate("tdag",5);
    k.gate("t",0);
    k.gate("cnot",0,5);
    k.gate("cnot",1,0);
    k.gate("cnot",5,1);
    k.gate("h",0);
    k.gate("h",5);
    k.gate("t",4);
    k.gate("t",2);
    k.gate("t",5);
    k.gate("cnot",2,4);
    k.gate("cnot",5,2);
    k.gate("cnot",4,5);
    k.gate("tdag",2);
    k.gate("cnot",4,2);
    k.gate("tdag",4);
    k.gate("tdag",2);
    k.gate("t",5);
    k.gate("cnot",5,2);
    k.gate("cnot",4,5);
    k.gate("cnot",2,4);
    k.gate("h",5);
    k.gate("h",0);
    k.gate("t",1);
    k.gate("t",5);
    k.gate("t",0);
    k.gate("cnot",5,1);
    k.gate("cnot",0,5);
    k.gate("cnot",1,0);
    k.gate("tdag",5);
    k.gate("cnot",1,5);
    k.gate("tdag",1);
    k.gate("tdag",5);
    k.gate("t",0);
    k.gate("cnot",0,5);
    k.gate("cnot",1,0);
    k.gate("cnot",5,1);
    k.gate("h",0);
    k.gate("h",5);
    k.gate("t",4);
    k.gate("t",2);
    k.gate("t",5);
    k.gate("cnot",2,4);
    k.gate("cnot",5,2);
    k.gate("cnot",4,5);
    k.gate("tdag",2);
    k.gate("cnot",4,2);
    k.gate("tdag",4);
    k.gate("tdag",2);
    k.gate("t",5);
    k.gate("cnot",5,2);
    k.gate("cnot",4,5);
    k.gate("cnot",2,4);
    k.gate("h",5);
    k.gate("x",4);
    k.gate("h",5);
    k.gate("t",4);
    k.gate("t",3);
    k.gate("t",5);
    k.gate("cnot",3,4);
    k.gate("cnot",5,3);
    k.gate("cnot",4,5);
    k.gate("tdag",3);
    k.gate("cnot",4,3);
    k.gate("tdag",4);
    k.gate("tdag",3);
    k.gate("t",5);
    k.gate("cnot",5,3);
    k.gate("cnot",4,5);
    k.gate("cnot",3,4);
    k.gate("h",5);
    k.gate("h",0);
    k.gate("t",5);
    k.gate("t",4);
    k.gate("t",0);
    k.gate("cnot",4,5);
    k.gate("cnot",0,4);
    k.gate("cnot",5,0);
    k.gate("tdag",4);
    k.gate("cnot",5,4);
    k.gate("tdag",5);
    k.gate("tdag",4);
    k.gate("t",0);
    k.gate("cnot",0,4);
    k.gate("cnot",5,0);
    k.gate("cnot",4,5);
    k.gate("h",0);
    k.gate("h",4);
    k.gate("t",2);
    k.gate("t",1);
    k.gate("t",4);
    k.gate("cnot",1,2);
    k.gate("cnot",4,1);
    k.gate("cnot",2,4);
    k.gate("tdag",1);
    k.gate("cnot",2,1);
    k.gate("tdag",2);
    k.gate("tdag",1);
    k.gate("t",4);
    k.gate("cnot",4,1);
    k.gate("cnot",2,4);
    k.gate("cnot",1,2);
    k.gate("h",4);
    k.gate("h",0);
    k.gate("t",5);
    k.gate("t",4);
    k.gate("t",0);
    k.gate("cnot",4,5);
    k.gate("cnot",0,4);
    k.gate("cnot",5,0);
    k.gate("tdag",4);
    k.gate("cnot",5,4);
    k.gate("tdag",5);
    k.gate("tdag",4);
    k.gate("t",0);
    k.gate("cnot",0,4);
    k.gate("cnot",5,0);
    k.gate("cnot",4,5);
    k.gate("h",0);
    k.gate("h",4);
    k.gate("t",2);
    k.gate("t",1);
    k.gate("t",4);
    k.gate("cnot",1,2);
    k.gate("cnot",4,1);
    k.gate("cnot",2,4);
    k.gate("tdag",1);
    k.gate("cnot",2,1);
    k.gate("tdag",2);
    k.gate("tdag",1);
    k.gate("t",4);
    k.gate("cnot",4,1);
    k.gate("cnot",2,4);
    k.gate("cnot",1,2);
    k.gate("h",4);
    k.gate("h",5);
    k.gate("t",4);
    k.gate("t",3);
    k.gate("t",5);
    k.gate("cnot",3,4);
    k.gate("cnot",5,3);
    k.gate("cnot",4,5);
    k.gate("tdag",3);
    k.gate("cnot",4,3);
    k.gate("tdag",4);
    k.gate("tdag",3);
    k.gate("t",5);
    k.gate("cnot",5,3);
    k.gate("cnot",4,5);
    k.gate("cnot",3,4);
    k.gate("h",5);
    k.gate("h",0);
    k.gate("t",5);
    k.gate("t",4);
    k.gate("t",0);
    k.gate("cnot",4,5);
    k.gate("cnot",0,4);
    k.gate("cnot",5,0);
    k.gate("tdag",4);
    k.gate("cnot",5,4);
    k.gate("tdag",5);
    k.gate("tdag",4);
    k.gate("t",0);
    k.gate("cnot",0,4);
    k.gate("cnot",5,0);
    k.gate("cnot",4,5);
    k.gate("h",0);
    k.gate("h",4);
    k.gate("t",2);
    k.gate("t",1);
    k.gate("t",4);
    k.gate("cnot",1,2);
    k.gate("cnot",4,1);
    k.gate("cnot",2,4);
    k.gate("tdag",1);
    k.gate("cnot",2,1);
    k.gate("tdag",2);
    k.gate("tdag",1);
    k.gate("t",4);
    k.gate("cnot",4,1);
    k.gate("cnot",2,4);
    k.gate("cnot",1,2);
    k.gate("h",4);
    k.gate("h",0);
    k.gate("t",5);
    k.gate("t",4);
    k.gate("t",0);
    k.gate("cnot",4,5);
    k.gate("cnot",0,4);
    k.gate("cnot",5,0);
    k.gate("tdag",4);
    k.gate("cnot",5,4);
    k.gate("tdag",5);
    k.gate("tdag",4);
    k.gate("t",0);
    k.gate("cnot",0,4);
    k.gate("cnot",5,0);
    k.gate("cnot",4,5);
    k.gate("h",0);
    k.gate("h",4);
    k.gate("t",2);
    k.gate("t",1);
    k.gate("t",4);
    k.gate("cnot",1,2);
    k.gate("cnot",4,1);
    k.gate("cnot",2,4);
    k.gate("tdag",1);
    k.gate("cnot",2,1);
    k.gate("tdag",2);
    k.gate("tdag",1);
    k.gate("t",4);
    k.gate("cnot",4,1);
    k.gate("cnot",2,4);
    k.gate("cnot",1,2);
    k.gate("h",4);
    k.gate("cnot",0,4);

    for (int q=0; q<n; q++)
    {
	    k.gate("measure", q);
    }

    prog.add(k);

    ql::options::set("maplookahead", param1);
    ql::options::set("maprecNN2q", param2);
    ql::options::set("mapselectmaxlevel", param3);
    ql::options::set("mapselectmaxwidth", param4);

    prog.compile( );
}

// real code with 5-qubit short error code checkers in 4 variations next to eachother
// must fit somehow in s17
void
test_lingling5esm(std::string v, std::string param1, std::string param2, std::string param3, std::string param4)
{
    int n = 7;
    std::string prog_name = "test_" + v + "_maplookahead=" + param1 + "_maprecNN2q=" + param2 + "_mapselectmaxlevel=" + param3 + "_mapselectmaxwidth=" + param4;
    std::string kernel_name = "test_" + v + "_maplookahead=" + param1 + "_maprecNN2q=" + param2 + "_mapselectmaxlevel=" + param3 + "_mapselectmaxwidth=" + param4;
    float sweep_points[] = { 1 };

    ql::quantum_platform starmon("starmon", "test_mapper17.json");
    ql::set_platform(starmon);
    ql::quantum_program prog(prog_name, starmon, n, 0);
    ql::quantum_kernel k(kernel_name, starmon, n, 0);
    prog.set_sweep_points(sweep_points, sizeof(sweep_points)/sizeof(float));

    k.gate("prepz",5);
    k.gate("prepz",6);
    k.gate("x",5);
    k.gate("ym90",5);
    k.gate("x",6);
    k.gate("ym90",6);
    k.gate("ym90",0);
    k.gate("cz",5,0);
    k.gate("ry90",0);
    k.gate("x",5);
    k.gate("ym90",5);
    k.gate("ym90",5);
    k.gate("cz",6,5);
    k.gate("ry90",5);
    k.gate("ym90",5);
    k.gate("cz",1,5);
    k.gate("ry90",5);
    k.gate("ym90",5);
    k.gate("cz",2,5);
    k.gate("ry90",5);
    k.gate("ym90",5);
    k.gate("cz",6,5);
    k.gate("ry90",5);
    k.gate("x",5);
    k.gate("ym90",5);
    k.gate("ym90",3);
    k.gate("cz",5,3);
    k.gate("ry90",3);
    k.gate("x",5);
    k.gate("ym90",5);
    k.gate("measure",5);
    k.gate("measure",6);

    k.gate("prepz",5);
    k.gate("prepz",6);
    k.gate("x",5);
    k.gate("ym90",5);
    k.gate("x",6);
    k.gate("ym90",6);
    k.gate("ym90",1);
    k.gate("cz",5,1);
    k.gate("ry90",1);
    k.gate("x",5);
    k.gate("ym90",5);
    k.gate("ym90",5);
    k.gate("cz",6,5);
    k.gate("ry90",5);
    k.gate("ym90",5);
    k.gate("cz",2,5);
    k.gate("ry90",5);
    k.gate("ym90",5);
    k.gate("cz",3,5);
    k.gate("ry90",5);
    k.gate("ym90",5);
    k.gate("cz",6,5);
    k.gate("ry90",5);
    k.gate("x",5);
    k.gate("ym90",5);
    k.gate("ym90",4);
    k.gate("cz",5,4);
    k.gate("ry90",4);
    k.gate("x",5);
    k.gate("ym90",5);
    k.gate("measure",5);
    k.gate("measure",6);

    k.gate("prepz",5);
    k.gate("prepz",6);
    k.gate("x",5);
    k.gate("ym90",5);
    k.gate("x",6);
    k.gate("ym90",6);
    k.gate("ym90",2);
    k.gate("cz",5,2);
    k.gate("ry90",2);
    k.gate("x",5);
    k.gate("ym90",5);
    k.gate("ym90",5);
    k.gate("cz",6,5);
    k.gate("ry90",5);
    k.gate("ym90",5);
    k.gate("cz",3,5);
    k.gate("ry90",5);
    k.gate("ym90",5);
    k.gate("cz",4,5);
    k.gate("ry90",5);
    k.gate("ym90",5);
    k.gate("cz",6,5);
    k.gate("ry90",5);
    k.gate("x",5);
    k.gate("ym90",5);
    k.gate("ym90",0);
    k.gate("cz",5,0);
    k.gate("ry90",0);
    k.gate("x",5);
    k.gate("ym90",5);
    k.gate("measure",5);
    k.gate("measure",6);

    k.gate("prepz",5);
    k.gate("prepz",6);
    k.gate("x",5);
    k.gate("ym90",5);
    k.gate("x",6);
    k.gate("ym90",6);
    k.gate("ym90",3);
    k.gate("cz",5,3);
    k.gate("ry90",3);
    k.gate("x",5);
    k.gate("ym90",5);
    k.gate("ym90",5);
    k.gate("cz",6,5);
    k.gate("ry90",5);
    k.gate("ym90",5);
    k.gate("cz",4,5);
    k.gate("ry90",5);
    k.gate("ym90",5);
    k.gate("cz",0,5);
    k.gate("ry90",5);
    k.gate("ym90",5);
    k.gate("cz",6,5);
    k.gate("ry90",5);
    k.gate("x",5);
    k.gate("ym90",5);
    k.gate("ym90",1);
    k.gate("cz",5,1);
    k.gate("ry90",1);
    k.gate("x",5);
    k.gate("ym90",5);
    k.gate("measure",5);
    k.gate("measure",6);

    prog.add(k);

    ql::options::set("maplookahead", param1);
    ql::options::set("maprecNN2q", param2);
    ql::options::set("mapselectmaxlevel", param3);
    ql::options::set("mapselectmaxwidth", param4);

    prog.compile( );
}

// real code with 7-qubit short error code checkers in 3 variations next to eachother
// must fit somehow in s17
void
test_lingling7esm(std::string v, std::string param1, std::string param2, std::string param3, std::string param4)
{
    int n = 9;
    std::string prog_name = "test_" + v + "_maplookahead=" + param1 + "_maprecNN2q=" + param2 + "_mapselectmaxlevel=" + param3 + "_mapselectmaxwidth=" + param4;
    std::string kernel_name = "test_" + v + "_maplookahead=" + param1 + "_maprecNN2q=" + param2 + "_mapselectmaxlevel=" + param3 + "_mapselectmaxwidth=" + param4;
    float sweep_points[] = { 1 };

    ql::quantum_platform starmon("starmon", "test_mapper17.json");
    ql::set_platform(starmon);
    ql::quantum_program prog(prog_name, starmon, n, 0);
    ql::quantum_kernel k(kernel_name, starmon, n, 0);
    prog.set_sweep_points(sweep_points, sizeof(sweep_points)/sizeof(float));

    k.gate("prepz",7);
    k.gate("prepz",8);
    k.gate("x",7);
    k.gate("ym90",7);
    k.gate("ym90",4);
    k.gate("cz",7,4);
    k.gate("ry90",4);
    k.gate("ym90",8);
    k.gate("cz",0,8);
    k.gate("ry90",8);
    k.gate("ym90",8);
    k.gate("cz",7,8);
    k.gate("ry90",8);
    k.gate("ym90",6);
    k.gate("cz",7,6);
    k.gate("ry90",6);
    k.gate("ym90",8);
    k.gate("cz",2,8);
    k.gate("ry90",8);
    k.gate("ym90",3);
    k.gate("cz",7,3);
    k.gate("ry90",3);
    k.gate("ym90",8);
    k.gate("cz",4,8);
    k.gate("ry90",8);
    k.gate("ym90",8);
    k.gate("cz",7,8);
    k.gate("ry90",8);
    k.gate("ym90",5);
    k.gate("cz",7,5);
    k.gate("ry90",5);
    k.gate("ym90",8);
    k.gate("cz",6,8);
    k.gate("ry90",8);
    k.gate("x",7);
    k.gate("ym90",7);
    k.gate("measure",7);
    k.gate("measure",8);

    k.gate("prepz",7);
    k.gate("prepz",8);
    k.gate("x",7);
    k.gate("ym90",7);
    k.gate("ym90",5);
    k.gate("cz",7,5);
    k.gate("ry90",5);
    k.gate("ym90",8);
    k.gate("cz",1,8);
    k.gate("ry90",8);
    k.gate("ym90",8);
    k.gate("cz",7,8);
    k.gate("ry90",8);
    k.gate("ym90",6);
    k.gate("cz",7,6);
    k.gate("ry90",6);
    k.gate("ym90",8);
    k.gate("cz",2,8);
    k.gate("ry90",8);
    k.gate("ym90",3);
    k.gate("cz",7,3);
    k.gate("ry90",3);
    k.gate("ym90",8);
    k.gate("cz",5,8);
    k.gate("ry90",8);
    k.gate("ym90",8);
    k.gate("cz",7,8);
    k.gate("ry90",8);
    k.gate("ym90",4);
    k.gate("cz",7,4);
    k.gate("ry90",4);
    k.gate("ym90",8);
    k.gate("cz",6,8);
    k.gate("ry90",8);
    k.gate("x",7);
    k.gate("ym90",7);
    k.gate("measure",7);
    k.gate("measure",8);

    k.gate("prepz",7);
    k.gate("prepz",8);
    k.gate("x",7);
    k.gate("ym90",7);
    k.gate("ym90",1);
    k.gate("cz",7,1);
    k.gate("ry90",1);
    k.gate("ym90",8);
    k.gate("cz",2,8);
    k.gate("ry90",8);
    k.gate("ym90",8);
    k.gate("cz",7,8);
    k.gate("ry90",8);
    k.gate("ym90",5);
    k.gate("cz",7,5);
    k.gate("ry90",5);
    k.gate("ym90",8);
    k.gate("cz",6,8);
    k.gate("ry90",8);
    k.gate("ym90",2);
    k.gate("cz",7,2);
    k.gate("ry90",2);
    k.gate("ym90",8);
    k.gate("cz",0,8);
    k.gate("ry90",8);
    k.gate("ym90",8);
    k.gate("cz",7,8);
    k.gate("ry90",8);
    k.gate("ym90",6);
    k.gate("cz",7,6);
    k.gate("ry90",6);
    k.gate("ym90",8);
    k.gate("cz",4,8);
    k.gate("ry90",8);
    k.gate("x",7);
    k.gate("ym90",7);
    k.gate("measure",7);
    k.gate("measure",8);
    prog.add(k);

    ql::options::set("maplookahead", param1);
    ql::options::set("maprecNN2q", param2);
    ql::options::set("mapselectmaxlevel", param3);
    ql::options::set("mapselectmaxwidth", param4);

    prog.compile( );
}

// a maxcut QAOA algorithm inspired by the one in Venturelli et al [2017]'s paper
// Temporal planning for compilation of quantum approximate optimization circuits
// meant to run on an architecture inspired by an 8 bit Rigetti prototype from that paper;
// the topology has 'holes' so there are less alternatives and using a longer path than the minimal
// one might pay off in finding an optimal minimal latency;
// and the swaps take only 2 cycles, where a cz takes 3 or 4 cycles,
// so there is a different balance during evaluation of alternatives
void
test_maxcut(std::string v, std::string param1, std::string param2, std::string param3, std::string param4)
{
    int n = 8;
    std::string prog_name = "test_" + v + "_maplookahead=" + param1 + "_maprecNN2q=" + param2 + "_mapselectmaxlevel=" + param3 + "_mapselectmaxwidth=" + param4;
    std::string kernel_name = "test_" + v + "_maplookahead=" + param1 + "_maprecNN2q=" + param2 + "_mapselectmaxlevel=" + param3 + "_mapselectmaxwidth=" + param4;
    float sweep_points[] = { 1 };

    ql::quantum_platform starmon("starmon", "test_rig.json");
    ql::set_platform(starmon);
    ql::quantum_program prog(prog_name, starmon, n, 0);
    ql::quantum_kernel k(kernel_name, starmon, n, 0);
    prog.set_sweep_points(sweep_points, sizeof(sweep_points)/sizeof(float));

    k.gate("cz", 1,4);
    k.gate("cz", 1,3);
    k.gate("cz", 3,4);
    k.gate("cz", 3,7);
    k.gate("cz", 4,7);
    k.gate("cz", 6,7);
    k.gate("cz", 5,6);
    k.gate("cz", 1,5);

    k.gate("x", 1);
    k.gate("x", 3);
    k.gate("x", 4);
    k.gate("x", 5);
    k.gate("x", 6);
    k.gate("x", 7);

    /*
    k.gate("cz", 1,4);
    k.gate("cz", 1,3);
    k.gate("cz", 3,4);
    k.gate("cz", 3,7);
    k.gate("cz", 4,7);
    k.gate("cz", 6,7);
    k.gate("cz", 5,6);
    k.gate("cz", 1,5);
    */

    prog.add(k);

    ql::options::set("maplookahead", param1);
    ql::options::set("maprecNN2q", param2);
    ql::options::set("mapselectmaxlevel", param3);
    ql::options::set("mapselectmaxwidth", param4);

    prog.compile( );
}


int main(int argc, char ** argv)
{
    // ql::utils::logger::set_log_level("LOG_DEBUG");
    ql::utils::logger::set_log_level("LOG_NOTHING");

    ql::options::set("write_qasm_files", "yes"); 
    ql::options::set("write_report_files", "yes"); 
    ql::options::set("print_dot_graphs", "yes"); 

    ql::options::set("clifford_premapper", "yes"); 
    ql::options::set("mapper", "minextendrc"); 
    ql::options::set("mapinitone2one", "yes"); 
//parameter1  ql::options::set("maplookahead", "noroutingfirst");
    ql::options::set("mapselectswaps", "all");
    ql::options::set("initialplace", "no"); 
    ql::options::set("initialplace2qhorizon", "10"); 
    ql::options::set("mappathselect", "all"); 
    ql::options::set("mapusemoves", "yes"); 
    ql::options::set("mapreverseswap", "yes");
//parameter3  ql::options::set("mapselectmaxlevel", "0"); 
//parameter2  ql::options::set("maprecNN2q", "no"); 
//parameter4  ql::options::set("mapselectmaxwidth", "min"); 
    ql::options::set("maptiebreak", "first"); 

    ql::options::set("clifford_postmapper", "yes"); 
    ql::options::set("scheduler_post179", "yes");
    ql::options::set("scheduler", "ALAP");
    ql::options::set("scheduler_commute", "yes");
    ql::options::set("prescheduler", "no");

#ifdef  RUNALL
    test_dot("dot", "no", "ASAP");
    test_dot("dot", "no", "ALAP");
    test_dot("dot", "yes", "ASAP");
    test_dot("dot", "yes", "ALAP");

//  NN:
    test_rc("rc", "noroutingfirst", "no", "0", "min");
    test_someNN("someNN", "noroutingfirst", "no", "0", "min");

//  nonNN but solvable by Initial Placement:
    test_oneD2("oneD2", "noroutingfirst", "no", "0", "min");
    test_oneD4("oneD4", "noroutingfirst", "no", "0", "min");
#endif // RUNALL

    test_string("string", "noroutingfirst", "no", "0", "min");
    test_string("string", "all", "no", "0", "min");
    test_string("string", "all", "no", "1", "min");
    test_string("string", "all", "no", "2", "min");
    test_string("string", "all", "no", "3", "min");
    test_string("string", "all", "no", "0", "minplusone");
    test_string("string", "all", "no", "1", "minplusone");
    test_string("string", "all", "no", "2", "minplusone");
    test_string("string", "all", "no", "3", "minplusone");
    test_string("string", "all", "no", "0", "minplushalfmin");
    test_string("string", "all", "no", "1", "minplushalfmin");
    test_string("string", "all", "no", "2", "minplushalfmin");
    test_string("string", "all", "no", "3", "minplushalfmin");
    test_string("string", "all", "no", "0", "minplusmin");
    test_string("string", "all", "no", "1", "minplusmin");
    test_string("string", "all", "no", "2", "minplusmin");
    test_string("string", "all", "no", "3", "minplusmin");
    test_string("string", "all", "yes", "0", "min");
    test_string("string", "all", "yes", "1", "min");
    test_string("string", "all", "yes", "2", "min");
    test_string("string", "all", "yes", "3", "min");
    test_string("string", "all", "yes", "0", "minplusone");
    test_string("string", "all", "yes", "1", "minplusone");
    test_string("string", "all", "yes", "2", "minplusone");
    test_string("string", "all", "yes", "3", "minplusone");
    test_string("string", "all", "yes", "0", "minplushalfmin");
    test_string("string", "all", "yes", "1", "minplushalfmin");
    test_string("string", "all", "yes", "2", "minplushalfmin");
    test_string("string", "all", "yes", "3", "minplushalfmin");
    test_string("string", "all", "yes", "0", "minplusmin");
    test_string("string", "all", "yes", "1", "minplusmin");
    test_string("string", "all", "yes", "2", "minplusmin");
    test_string("string", "all", "yes", "3", "minplusmin");

//  nonNN, still not too large:
    test_maxcut("maxcut", "noroutingfirst", "no", "0", "min");
    test_maxcut("maxcut", "all", "no", "0", "min");
    test_maxcut("maxcut", "all", "no", "1", "min");
    test_maxcut("maxcut", "all", "no", "2", "min");
    test_maxcut("maxcut", "all", "no", "3", "min");
    test_maxcut("maxcut", "all", "no", "0", "minplusone");
    test_maxcut("maxcut", "all", "no", "1", "minplusone");
    test_maxcut("maxcut", "all", "no", "2", "minplusone");
    test_maxcut("maxcut", "all", "no", "3", "minplusone");
    test_maxcut("maxcut", "all", "no", "0", "minplushalfmin");
    test_maxcut("maxcut", "all", "no", "1", "minplushalfmin");
    test_maxcut("maxcut", "all", "no", "2", "minplushalfmin");
    test_maxcut("maxcut", "all", "no", "3", "minplushalfmin");
    test_maxcut("maxcut", "all", "no", "0", "minplusmin");
    test_maxcut("maxcut", "all", "no", "1", "minplusmin");
    test_maxcut("maxcut", "all", "no", "2", "minplusmin");
    test_maxcut("maxcut", "all", "no", "3", "minplusmin");
    test_maxcut("maxcut", "noroutingfirst", "yes", "0", "min");
    test_maxcut("maxcut", "all", "yes", "0", "min");
    test_maxcut("maxcut", "all", "yes", "1", "min");
    test_maxcut("maxcut", "all", "yes", "2", "min");
    test_maxcut("maxcut", "all", "yes", "3", "min");
    test_maxcut("maxcut", "all", "yes", "0", "minplusone");
    test_maxcut("maxcut", "all", "yes", "1", "minplusone");
    test_maxcut("maxcut", "all", "yes", "2", "minplusone");
    test_maxcut("maxcut", "all", "yes", "3", "minplusone");
    test_maxcut("maxcut", "all", "yes", "0", "minplushalfmin");
    test_maxcut("maxcut", "all", "yes", "1", "minplushalfmin");
    test_maxcut("maxcut", "all", "yes", "2", "minplushalfmin");
    test_maxcut("maxcut", "all", "yes", "3", "minplushalfmin");
    test_maxcut("maxcut", "all", "yes", "0", "minplusmin");
    test_maxcut("maxcut", "all", "yes", "1", "minplusmin");
    test_maxcut("maxcut", "all", "yes", "2", "minplusmin");
    test_maxcut("maxcut", "all", "yes", "3", "minplusmin");

    test_allDopt("allDopt", "noroutingfirst", "no", "0", "min");
    test_allDopt("allDopt", "all", "no", "0", "min");
    test_allDopt("allDopt", "all", "no", "1", "min");
    test_allDopt("allDopt", "all", "no", "2", "min");
    test_allDopt("allDopt", "all", "no", "3", "min");
    test_allDopt("allDopt", "all", "no", "0", "minplusone");
    test_allDopt("allDopt", "all", "no", "1", "minplusone");
    test_allDopt("allDopt", "all", "no", "2", "minplusone");
    test_allDopt("allDopt", "all", "no", "3", "minplusone");
    test_allDopt("allDopt", "all", "no", "0", "minplushalfmin");
    test_allDopt("allDopt", "all", "no", "1", "minplushalfmin");
    test_allDopt("allDopt", "all", "no", "2", "minplushalfmin");
    test_allDopt("allDopt", "all", "no", "3", "minplushalfmin");
    test_allDopt("allDopt", "all", "no", "0", "minplusmin");
    test_allDopt("allDopt", "all", "no", "1", "minplusmin");
    test_allDopt("allDopt", "all", "no", "2", "minplusmin");
    test_allDopt("allDopt", "all", "no", "3", "minplusmin");
    test_allDopt("allDopt", "noroutingfirst", "yes", "0", "min");
    test_allDopt("allDopt", "all", "yes", "0", "min");
    test_allDopt("allDopt", "all", "yes", "1", "min");
    test_allDopt("allDopt", "all", "yes", "2", "min");
    test_allDopt("allDopt", "all", "yes", "3", "min");
    test_allDopt("allDopt", "all", "yes", "0", "minplusone");
    test_allDopt("allDopt", "all", "yes", "1", "minplusone");
    test_allDopt("allDopt", "all", "yes", "2", "minplusone");
    test_allDopt("allDopt", "all", "yes", "3", "minplusone");
    test_allDopt("allDopt", "all", "yes", "0", "minplushalfmin");
    test_allDopt("allDopt", "all", "yes", "1", "minplushalfmin");
    test_allDopt("allDopt", "all", "yes", "2", "minplushalfmin");
    test_allDopt("allDopt", "all", "yes", "3", "minplushalfmin");
    test_allDopt("allDopt", "all", "yes", "0", "minplusmin");
    test_allDopt("allDopt", "all", "yes", "1", "minplusmin");
    test_allDopt("allDopt", "all", "yes", "2", "minplusmin");
    test_allDopt("allDopt", "all", "yes", "3", "minplusmin");

<<<<<<< HEAD
    test_allD("allD", "noroutingfirst", "no", "0", "min");
    test_allD("allD", "all", "no", "0", "min");
    test_allD("allD", "all", "no", "1", "min");
    test_allD("allD", "all", "no", "2", "min");
    test_allD("allD", "all", "no", "3", "min");
    test_allD("allD", "all", "no", "0", "minplusone");
=======
    test_diogo("diogo", "noroutingfirst", "yes", "0", "min");

#ifdef RUNALL
    test_allD2("allD2", "all", "no", "2", "min");
    test_allD2("allD2", "all", "no", "3", "min");
// run until here later
    test_allD("allD", "all", "no", "2", "min");
    test_allD("allD", "all", "no", "3", "min");
    test_allD("allD", "all", "no", "3", "minplusone");
    test_allD("allD", "all", "no", "3", "minplusmin");
    test_allD("allD", "all", "no", "3", "minplushalfmin");
    test_allD("allD", "all", "no", "2", "minplusone");
    test_allD("allD", "all", "no", "2", "minplusmin");
    test_allD("allD", "all", "no", "2", "minplushalfmin");
>>>>>>> 48259556
    test_allD("allD", "all", "no", "1", "minplusone");
    test_allD("allD", "all", "no", "2", "minplusone");
    test_allD("allD", "all", "no", "3", "minplusone");
    test_allD("allD", "all", "no", "0", "minplushalfmin");
    test_allD("allD", "all", "no", "1", "minplushalfmin");
    test_allD("allD", "all", "no", "2", "minplushalfmin");
    test_allD("allD", "all", "no", "3", "minplushalfmin");
    test_allD("allD", "all", "no", "0", "minplusmin");
    test_allD("allD", "all", "no", "1", "minplusmin");
    test_allD("allD", "all", "no", "2", "minplusmin");
    test_allD("allD", "all", "no", "3", "minplusmin");
    test_allD("allD", "noroutingfirst", "yes", "0", "min");
    test_allD("allD", "all", "yes", "0", "min");
    test_allD("allD", "all", "yes", "1", "min");
    test_allD("allD", "all", "yes", "2", "min");
    test_allD("allD", "all", "yes", "3", "min");
    test_allD("allD", "all", "yes", "0", "minplusone");
    test_allD("allD", "all", "yes", "1", "minplusone");
    test_allD("allD", "all", "yes", "2", "minplusone");
    test_allD("allD", "all", "yes", "3", "minplusone");
    test_allD("allD", "all", "yes", "0", "minplushalfmin");
    test_allD("allD", "all", "yes", "1", "minplushalfmin");
    test_allD("allD", "all", "yes", "2", "minplushalfmin");
    test_allD("allD", "all", "yes", "3", "minplushalfmin");
    test_allD("allD", "all", "yes", "0", "minplusmin");
    test_allD("allD", "all", "yes", "1", "minplusmin");
    test_allD("allD", "all", "yes", "2", "minplusmin");
    test_allD("allD", "all", "yes", "3", "minplusmin");


//  nonNN, realistic:
    test_daniel2("daniel2", "noroutingfirst", "no", "0", "min");
    test_daniel2("daniel2", "all", "no", "0", "min");
    test_daniel2("daniel2", "all", "no", "1", "min");
    test_daniel2("daniel2", "all", "no", "2", "min");
    test_daniel2("daniel2", "all", "no", "3", "min");
    test_daniel2("daniel2", "all", "no", "0", "minplusone");
    test_daniel2("daniel2", "all", "no", "1", "minplusone");
    test_daniel2("daniel2", "all", "no", "2", "minplusone");
    test_daniel2("daniel2", "all", "no", "3", "minplusone");
    test_daniel2("daniel2", "all", "no", "0", "minplushalfmin");
    test_daniel2("daniel2", "all", "no", "1", "minplushalfmin");
    test_daniel2("daniel2", "all", "no", "2", "minplushalfmin");
    test_daniel2("daniel2", "all", "no", "3", "minplushalfmin");
    test_daniel2("daniel2", "all", "no", "0", "minplusmin");
    test_daniel2("daniel2", "all", "no", "1", "minplusmin");
    test_daniel2("daniel2", "all", "no", "2", "minplusmin");
    test_daniel2("daniel2", "all", "no", "3", "minplusmin");
    test_daniel2("daniel2", "noroutingfirst", "yes", "0", "min");
    test_daniel2("daniel2", "all", "yes", "0", "min");
    test_daniel2("daniel2", "all", "yes", "1", "min");
    test_daniel2("daniel2", "all", "yes", "2", "min");
    test_daniel2("daniel2", "all", "yes", "3", "min");
    test_daniel2("daniel2", "all", "yes", "0", "minplusone");
    test_daniel2("daniel2", "all", "yes", "1", "minplusone");
    test_daniel2("daniel2", "all", "yes", "2", "minplusone");
    test_daniel2("daniel2", "all", "yes", "3", "minplusone");
    test_daniel2("daniel2", "all", "yes", "0", "minplushalfmin");
    test_daniel2("daniel2", "all", "yes", "1", "minplushalfmin");
    test_daniel2("daniel2", "all", "yes", "2", "minplushalfmin");
    test_daniel2("daniel2", "all", "yes", "3", "minplushalfmin");
    test_daniel2("daniel2", "all", "yes", "0", "minplusmin");
    test_daniel2("daniel2", "all", "yes", "1", "minplusmin");
    test_daniel2("daniel2", "all", "yes", "2", "minplusmin");
    test_daniel2("daniel2", "all", "yes", "3", "minplusmin");

    test_lingling5esm("lingling5esm", "noroutingfirst", "no", "0", "min");
    test_lingling5esm("lingling5esm", "all", "no", "0", "min");
    test_lingling5esm("lingling5esm", "all", "no", "1", "min");
    test_lingling5esm("lingling5esm", "all", "no", "2", "min");
    test_lingling5esm("lingling5esm", "all", "no", "3", "min");
    test_lingling5esm("lingling5esm", "all", "no", "0", "minplusone");
    test_lingling5esm("lingling5esm", "all", "no", "1", "minplusone");
    test_lingling5esm("lingling5esm", "all", "no", "2", "minplusone");
    test_lingling5esm("lingling5esm", "all", "no", "3", "minplusone");
    test_lingling5esm("lingling5esm", "all", "no", "0", "minplushalfmin");
    test_lingling5esm("lingling5esm", "all", "no", "1", "minplushalfmin");
    test_lingling5esm("lingling5esm", "all", "no", "2", "minplushalfmin");
    test_lingling5esm("lingling5esm", "all", "no", "3", "minplushalfmin");
    test_lingling5esm("lingling5esm", "all", "no", "0", "minplusmin");
    test_lingling5esm("lingling5esm", "all", "no", "1", "minplusmin");
    test_lingling5esm("lingling5esm", "all", "no", "2", "minplusmin");
    test_lingling5esm("lingling5esm", "all", "no", "3", "minplusmin");
    test_lingling5esm("lingling5esm", "noroutingfirst", "yes", "0", "min");
    test_lingling5esm("lingling5esm", "all", "yes", "0", "min");
    test_lingling5esm("lingling5esm", "all", "yes", "1", "min");
    test_lingling5esm("lingling5esm", "all", "yes", "2", "min");
    test_lingling5esm("lingling5esm", "all", "yes", "3", "min");
    test_lingling5esm("lingling5esm", "all", "yes", "0", "minplusone");
    test_lingling5esm("lingling5esm", "all", "yes", "1", "minplusone");
    test_lingling5esm("lingling5esm", "all", "yes", "2", "minplusone");
    test_lingling5esm("lingling5esm", "all", "yes", "3", "minplusone");
    test_lingling5esm("lingling5esm", "all", "yes", "0", "minplushalfmin");
    test_lingling5esm("lingling5esm", "all", "yes", "1", "minplushalfmin");
    test_lingling5esm("lingling5esm", "all", "yes", "2", "minplushalfmin");
    test_lingling5esm("lingling5esm", "all", "yes", "3", "minplushalfmin");
    test_lingling5esm("lingling5esm", "all", "yes", "0", "minplusmin");
    test_lingling5esm("lingling5esm", "all", "yes", "1", "minplusmin");
    test_lingling5esm("lingling5esm", "all", "yes", "2", "minplusmin");
    test_lingling5esm("lingling5esm", "all", "yes", "3", "minplusmin");

    test_lingling7esm("lingling7esm", "noroutingfirst", "no", "0", "min");
    test_lingling7esm("lingling7esm", "all", "no", "0", "min");
    test_lingling7esm("lingling7esm", "all", "no", "1", "min");
    test_lingling7esm("lingling7esm", "all", "no", "2", "min");
    test_lingling7esm("lingling7esm", "all", "no", "3", "min");
    test_lingling7esm("lingling7esm", "all", "no", "0", "minplusone");
    test_lingling7esm("lingling7esm", "all", "no", "1", "minplusone");
    test_lingling7esm("lingling7esm", "all", "no", "2", "minplusone");
    test_lingling7esm("lingling7esm", "all", "no", "3", "minplusone");
    test_lingling7esm("lingling7esm", "all", "no", "0", "minplushalfmin");
    test_lingling7esm("lingling7esm", "all", "no", "1", "minplushalfmin");
    test_lingling7esm("lingling7esm", "all", "no", "2", "minplushalfmin");
    test_lingling7esm("lingling7esm", "all", "no", "3", "minplushalfmin");
    test_lingling7esm("lingling7esm", "all", "no", "0", "minplusmin");
    test_lingling7esm("lingling7esm", "all", "no", "1", "minplusmin");
    test_lingling7esm("lingling7esm", "all", "no", "2", "minplusmin");
    test_lingling7esm("lingling7esm", "all", "no", "3", "minplusmin");
    test_lingling7esm("lingling7esm", "noroutingfirst", "yes", "0", "min");
    test_lingling7esm("lingling7esm", "all", "yes", "0", "min");
    test_lingling7esm("lingling7esm", "all", "yes", "1", "min");
    test_lingling7esm("lingling7esm", "all", "yes", "2", "min");
    test_lingling7esm("lingling7esm", "all", "yes", "3", "min");
    test_lingling7esm("lingling7esm", "all", "yes", "0", "minplusone");
    test_lingling7esm("lingling7esm", "all", "yes", "1", "minplusone");
    test_lingling7esm("lingling7esm", "all", "yes", "2", "minplusone");
    test_lingling7esm("lingling7esm", "all", "yes", "3", "minplusone");
    test_lingling7esm("lingling7esm", "all", "yes", "0", "minplushalfmin");
    test_lingling7esm("lingling7esm", "all", "yes", "1", "minplushalfmin");
    test_lingling7esm("lingling7esm", "all", "yes", "2", "minplushalfmin");
    test_lingling7esm("lingling7esm", "all", "yes", "3", "minplushalfmin");
    test_lingling7esm("lingling7esm", "all", "yes", "0", "minplusmin");
    test_lingling7esm("lingling7esm", "all", "yes", "1", "minplusmin");
    test_lingling7esm("lingling7esm", "all", "yes", "2", "minplusmin");
    test_lingling7esm("lingling7esm", "all", "yes", "3", "minplusmin");

    return 0;
}<|MERGE_RESOLUTION|>--- conflicted
+++ resolved
@@ -1270,14 +1270,6 @@
     test_allDopt("allDopt", "all", "yes", "2", "minplusmin");
     test_allDopt("allDopt", "all", "yes", "3", "minplusmin");
 
-<<<<<<< HEAD
-    test_allD("allD", "noroutingfirst", "no", "0", "min");
-    test_allD("allD", "all", "no", "0", "min");
-    test_allD("allD", "all", "no", "1", "min");
-    test_allD("allD", "all", "no", "2", "min");
-    test_allD("allD", "all", "no", "3", "min");
-    test_allD("allD", "all", "no", "0", "minplusone");
-=======
     test_diogo("diogo", "noroutingfirst", "yes", "0", "min");
 
 #ifdef RUNALL
@@ -1292,7 +1284,6 @@
     test_allD("allD", "all", "no", "2", "minplusone");
     test_allD("allD", "all", "no", "2", "minplusmin");
     test_allD("allD", "all", "no", "2", "minplushalfmin");
->>>>>>> 48259556
     test_allD("allD", "all", "no", "1", "minplusone");
     test_allD("allD", "all", "no", "2", "minplusone");
     test_allD("allD", "all", "no", "3", "minplusone");
