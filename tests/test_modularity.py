--- conflicted
+++ resolved
@@ -12,13 +12,8 @@
       ql.set_option('output_dir', output_dir)
       ql.set_option('optimize', 'no')
       ql.set_option('scheduler', 'ASAP')
-<<<<<<< HEAD
-      ql.set_option('log_level', 'LOG_INFO')
-      ql.set_option('unique_output', 'yes')
-=======
       ql.set_option('log_level', 'LOG_DEBUG')
       ql.set_option('unique_output', 'no')
->>>>>>> 2bb37976
       ql.set_option('write_qasm_files', 'no')
       ql.set_option('write_report_files', 'no')
       ql.set_option('mapper', 'minextendrc')
@@ -29,24 +24,6 @@
 
       c = ql.Compiler("testCompiler")
 
-<<<<<<< HEAD
-    #NOTE: there is also a Reader pass in OpenQL; however, this is disabled for regression tests because this requires an external qasm file to read in. Currently, limited support in setting this file, only possible now is to give program name the name of an existing qasm file in test_output/ folder. TODO: this should be more flexible by implementing a pass input file option.
-    #c.add_pass("Reader");
-
-#NOTE: Below pass sequence emulates the same behavior as the current 0.8.0 release. Future work will split the Backend into smaller passes 
-      c.add_pass("Writer");
-      c.add_pass("RotationOptimizer");
-      c.add_pass("DecomposeToffoli");
-      c.add_pass("Scheduler");
-      #c.add_pass("ReportStatistics");
-      #c.add_pass("Writer");
-      c.add_pass("BackendCompiler");
-      c.add_pass("Visualizer");
-      #c.add_pass("Writer");
-
-#TODO: The backend compiler will eventually be split into smaller backend passes that should be instantiated here in the same way.
-      c.set_pass_option("BackendCompiler", "eqasm_compiler_name", "cc_light_compiler"); 
-=======
       c.add_pass_alias("Writer", "outputIR") 
       c.add_pass("Reader") 
       c.add_pass("RotationOptimizer")
@@ -57,21 +34,7 @@
 #      c.add_pass("Reader") #TODO: reader cannot read scheduled IR!
       c.add_pass_alias("CliffordOptimize", "clifford_postscheduler")
       c.add_pass_alias("Writer","scheduledqasmwriter")
-
-## From here CC-light backed passes start; not called though to show how only front-end can be used
-      #c.add_pass("CCLPrepCodeGeneration") #CCLPrepCodeGeneration
-      #c.add_pass("CCLDecomposePreSchedule") #CCLDecomposePreSchedule
-      #c.add_pass_alias("WriteQuantumSim", "write_quantumsim_script_unmapped") #WriteQuantumSimPass
-      #c.add_pass_alias("CliffordOptimize", "clifford_premapper") #CliffordOptimizePass
-      #c.add_pass("Map") #MapPass
-      #c.add_pass_alias("CliffordOptimize", "clifford_postmapper") #CliffordOptimizePass
-      #c.add_pass("RCSchedule") #RCSchedulePass
-      #c.add_pass("LatencyCompensation") #LatencyCompensationPass
-      #c.add_pass("InsertBufferDelays") #InsertBufferDelaysPass
-      #c.add_pass("CCLDecomposePostSchedule") #CCLDecomposePostSchedulePass
-      #c.add_pass_alias("WriteQuantumSim", "write_quantumsim_script_mapped") #WriteQuantumSimPass
-      #c.add_pass("QisaCodeGeneration") # QisaCodeGenerationPass
->>>>>>> 2bb37976
+      c.add_pass("Visualizer");
 
       c.set_pass_option("ALL", "skip", "no");
       c.set_pass_option("Reader", "write_qasm_files", "no")
