name: Test

on:
  push:
    branches:
    - develop
  pull_request:

jobs:
  cpp:
    name: 'C++ tests'
    runs-on: ${{ matrix.os }}
    strategy:
      fail-fast: false
      matrix:
        os:
        - ubuntu-latest
        - macos-latest
        - windows-latest
    steps:
    - uses: actions/checkout@v2
      with:
        submodules: recursive
    - name: Install dependencies
      if: matrix.os == 'macos-latest'
      run: |
        brew install bison flex
        echo "/usr/local/opt/bison/bin" >> $GITHUB_PATH
        echo "/usr/local/opt/flex/bin" >> $GITHUB_PATH
    - uses: actions/cache@v2
      if: matrix.os == 'windows-latest'
      with:
        path: C:\Users\runneradmin\AppData\Local\Temp\chocolatey
        key: ${{ runner.os }}-chocolatey-cpp-0
        restore-keys: |
          ${{ runner.os }}-chocolatey-cpp-
          ${{ runner.os }}-chocolatey-
    - name: Install dependencies
      if: matrix.os == 'windows-latest'
      run: choco install winflexbison3 --version 2.5.18.20190508
    - name: Configure
      run: cmake . -DCMAKE_BUILD_TYPE=Debug -DOPENQL_BUILD_TESTS=ON -DBUILD_SHARED_LIBS=OFF
    - name: Build
      run: cmake --build . --parallel 5
    - name: Test
      run: ctest -C Debug --output-on-failure

  cpp-standalone:
    name: 'C++ standalone program'
    runs-on: ubuntu-latest
    steps:
    - uses: actions/checkout@v2
      with:
        submodules: recursive
    - name: Configure
      run: |
        mkdir cbuild
        cd cbuild && cmake ../examples/cpp-standalone-example
    - name: Build
      run: make -C cbuild -j 5
    - name: Test
      run: cd tests && ../cbuild/example

  python:
    name: Python
    runs-on: ${{ matrix.os }}
    strategy:
      fail-fast: false
      matrix:
        os:
        - ubuntu-latest
        - macos-latest
        - windows-latest
        python:
        - '3.6'
        - '3.7'
        - '3.8'
        - '3.9'
    steps:
    - uses: actions/checkout@v2
      with:
        submodules: recursive
    - uses: actions/setup-python@v2
      with:
        python-version: ${{ matrix.python }}
    - name: Install dependencies
      run: python -m pip install --upgrade pip setuptools wheel pytest numpy
    - name: Install dependencies
      if: matrix.os == 'ubuntu-latest'
      run: sudo apt-get install -y swig
    - name: Install dependencies
      if: matrix.os == 'macos-latest'
      run: |
        brew install bison flex swig xquartz
        echo "/usr/local/opt/bison/bin" >> $GITHUB_PATH
        echo "/usr/local/opt/flex/bin" >> $GITHUB_PATH
    - uses: actions/cache@v2
      if: matrix.os == 'windows-latest'
      with:
        path: C:\Users\runneradmin\AppData\Local\Temp\chocolatey
        key: ${{ runner.os }}-chocolatey-python-1
        restore-keys: |
          ${{ runner.os }}-chocolatey-python-
          ${{ runner.os }}-chocolatey-
    - name: Install dependencies
      if: matrix.os == 'windows-latest'
      shell: powershell
      run: |
        choco install winflexbison3 --version 2.5.18.20190508
<<<<<<< HEAD
        #choco install swig --version 4.0.1
=======
>>>>>>> 48e7a017
    - name: Select build type
      if: matrix.os == 'windows-latest'
      shell: powershell
      run: echo "OPENQL_BUILD_TYPE=Release" >> $GITHUB_ENV
    - name: Select build type
      if: matrix.os != 'windows-latest'
      run: echo "OPENQL_BUILD_TYPE=Debug" >> $GITHUB_ENV
    - name: Build
      env:
        NPROCS: 5
      run: python -m pip install --verbose .
    - name: Test
      run: python -m pytest

# NOTE: disabled conda completely because it is INCREDIBLY slow on CI (multiple
# hours!) and occasionally just breaks the runners entirely after ~6 hours. It
# also doesn't appear like anyone is actually using Conda within the lab
# (anymore), as everything goes through pycQED and it is pip-only.
#
#  conda:
#    name: Conda
#    runs-on: ${{ matrix.os }}
#    strategy:
#      fail-fast: false
#      matrix:
#        os:
#        - ubuntu-latest
#        - macos-latest
#        #- windows-latest
#        #- windows-2016
#    steps:
#    - uses: actions/checkout@v2
#      with:
#        submodules: recursive
#    - name: Set up conda
#      uses: conda-incubator/setup-miniconda@v2
#      with:
#        auto-update-conda: true
#        miniconda-version: "latest"
#        channel-priority: strict
#        channels: conda-forge
#        show-channel-urls: true
#        use-only-tar-bz2: true
#    - name: Install Windows dependencies
#      if: matrix.os == 'windows-2016' || matrix.os == 'windows-latest'
#      run: choco install winflexbison3 --version 2.5.18.20190508
#    - name: Install conda dependencies
#      run: conda install conda-build conda-verify -y
#    - name: Build & test
#      env:
#        NPROCS: 5
#      run: conda build conda-recipe
#    - name: Install
#      # This doesn't seem to work on Windows in CI because everything appears
#      # to build in a non-default environment and conda is broken for that,
#      # see https://github.com/conda/conda/issues/7758
#      # Note that conda build already does a test install in a fresh
#      # environment, so this is a bit redundant anyway.
#      if: matrix.os != 'windows-2016' && matrix.os != 'windows-latest'
#      run: conda install openql --use-local<|MERGE_RESOLUTION|>--- conflicted
+++ resolved
@@ -107,10 +107,6 @@
       shell: powershell
       run: |
         choco install winflexbison3 --version 2.5.18.20190508
-<<<<<<< HEAD
-        #choco install swig --version 4.0.1
-=======
->>>>>>> 48e7a017
     - name: Select build type
       if: matrix.os == 'windows-latest'
       shell: powershell
