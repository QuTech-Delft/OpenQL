--- conflicted
+++ resolved
@@ -60,7 +60,7 @@
         creg_count = ccount;
         size_t qubit_creg_count = qubit_count + creg_count;
         cycle_time = platform.cycle_time;
-        DOUT("... num_qubits: " << nQubits << " cycle_time: " << cycle_time);
+        DOUT("... num_qubits: " << qcount << " cycle_time: " << cycle_time);
 
         // populate buffer map
         // 'none' type is a dummy type and 0 buffer cycles will be inserted for
@@ -333,13 +333,8 @@
             {
                 for( auto operand : operands )
                 {
-<<<<<<< HEAD
-                    // DOUT("Operand: " << operand);
+                    // DOUT("Operand: " << operand << " operandNo: " << operandNo << " op_count: " << op_count);
                     if( operandNo < op_count-1 )
-=======
-                    // DOUT("Operand: " << operand << " operandNo: " << operandNo << " operandCount: " << operandCount);
-                    if( operandNo < operandCount-1 )
->>>>>>> d4d956ec
                     {
                         // RAW dependencies
                         // DOUT("... starting RAW for operand:" << operand);
