/**
 * @file   scheduler.h
 * @date   01/2017
 * @author Imran Ashraf
 * @brief  ASAP/AlAP scheduling
 */

#ifndef _SCHEDULER_H
#define _SCHEDULER_H

#include <lemon/list_graph.h>
#include <lemon/lgf_reader.h>
#include <lemon/lgf_writer.h>
#include <lemon/dijkstra.h>
#include <lemon/connectivity.h>

#include "utils.h"
#include "gate.h"
#include "circuit.h"
#include <ql/arch/cc_light_resource_manager.h>

using namespace std;
using namespace lemon;

enum DepTypes{RAW, WAW, WAR, RAR};
const string DepTypesNames[] = {"RAW", "WAW", "WAR", "RAR"};

typedef std::list<ql::gate *>ParallelSection;
class Bundle
{
public:
    size_t start_cycle;
    size_t duration_in_cycles;
    std::list<ParallelSection>ParallelSections;
};
typedef std::list<Bundle>Bundles;

class Scheduler
{
private:
    ListDigraph graph;

    ListDigraph::NodeMap<ql::gate*> instruction;
    ListDigraph::NodeMap<std::string> name;
    ListDigraph::ArcMap<int> weight;
    ListDigraph::ArcMap<int> cause;
    ListDigraph::ArcMap<int> depType;

    ListDigraph::NodeMap<double> dist;
    Path<ListDigraph> p;

    ListDigraph::Node s, t;
    size_t cycle_time;
    std::map< std::pair<std::string,std::string>, size_t> buffer_cycles_map;

public:
    Scheduler(): instruction(graph), name(graph), weight(graph),
        cause(graph), depType(graph), dist(graph) {}

    void Init( size_t nQubits, ql::circuit& ckt, ql::quantum_platform platform, bool verbose=false)
    {
        cycle_time=platform.cycle_time;

        // populate buffer map
        std::vector<std::string> buffer_names = {"none", "mw", "flux", "readout"};
        for(auto & buf1 : buffer_names)
        {
            for(auto & buf2 : buffer_names)
            {
                auto bpair = std::pair<std::string,std::string>(buf1,buf2);
                auto bname = buf1+ "_" + buf2 + "_buffer";
                if( platform.hardware_settings[bname].is_null() )
                {
                    buffer_cycles_map[ bpair ] = 0;
                }
                else
                {
                    buffer_cycles_map[ bpair ] = size_t(platform.hardware_settings[bname]) / cycle_time;
                }
                // DOUT("Initializing " << bname << ": "<< buffer_cycles_map[bpair]);
            }
        }


        // add dummy source node
        ListDigraph::Node srcNode = graph.addNode();
        instruction[srcNode] = new ql::SOURCE();
        name[srcNode] = instruction[srcNode]->qasm();
        s=srcNode;

        typedef vector<int> ReadersListType;
        vector<ReadersListType> LastReaders;
        LastReaders.resize(nQubits);

        int srcID = graph.id(srcNode);
        vector<int> LastWriter(nQubits,srcID);

        for( auto ins : ckt )
        {
            // std::cout << "\nCurrent instruction : " << ins->qasm() << std::endl;

            // Add nodes
            ListDigraph::Node consNode = graph.addNode();
            int consID = graph.id(consNode);
            instruction[consNode] = ins;
            name[consNode] = ins->qasm();

            // Add edges
            size_t operandNo=0;
            auto operands = ins->operands;
            for( auto operand : operands )
            {
                // cout << "Operand is " << operand << std::endl;
                int prodID = LastWriter[operand];
                ListDigraph::Node prodNode = graph.nodeFromId(prodID);
                ListDigraph::Arc arc = graph.addArc(prodNode,consNode);
                if(prodID == srcID)
                    weight[arc] = 1; // TODO OR 0 as SOURCE is dummy node?
                else
                {
                    weight[arc] = (instruction[prodNode]->duration)/cycle_time;
                    // COUT("Case 1: " << name[prodNode] << " -> " << name[consNode] 
                    //                    << ", duration (ns) : " << instruction[prodNode]->duration 
                    //                    << ", weight: " << weight[arc] );
                }

                cause[arc] = operand;
                if(operandNo == 0)
                {
                    ReadersListType readers = LastReaders[operand];
                    for(auto & readerID : readers)
                    {
                        ListDigraph::Node readerNode = graph.nodeFromId(readerID);
                        ListDigraph::Arc arc1 = graph.addArc(readerNode,consNode);
                        if(prodID == srcID)
                            weight[arc1] = 1; // TODO OR 0 as SOURCE is dummy node?
                        else
                        {
                            weight[arc1] = (instruction[readerNode]->duration)/cycle_time;;
                            // COUT("Case 2: " << name[readerNode] << " -> " << name[consNode] 
                            //                    << ", duration (ns): " << instruction[readerNode]->duration 
                            //                    << ", weight: " << weight[arc1] );
                        }

                        cause[arc1] = operand;
                        depType[arc1] = RAR; // on control
                    }
                }

                if( operandNo == operands.size()-1 ) // Last operand is target, well Mostsly! TODO Fix it for other cases
                {   
                    depType[arc] = WAW;
                    LastWriter[operand] = consID;

                    // for WAR dependencies
                    ReadersListType readers = LastReaders[operand];
                    for(auto & readerID : readers)
                    {
                        ListDigraph::Node readerNode = graph.nodeFromId(readerID);
                        ListDigraph::Arc arc1 = graph.addArc(readerNode,consNode);
                        if(prodID == srcID)
                            weight[arc1] = 1; // TODO OR 0 as SOURCE is dummy node?
                        else
                        {
                            weight[arc1] = (instruction[readerNode]->duration)/cycle_time;;
                            // COUT("Case 3: " << name[readerNode] << " -> " << name[consNode] 
                            //                    << ", duration (ns): " << instruction[readerNode]->duration 
                            //                    << ", weight: " << weight[arc1] );
                        }

                        cause[arc1] = operand;
                        depType[arc1] = WAR;
                    }
                }
                else
                {
                    LastReaders[operand].push_back(consID);
                    depType[arc] = RAW;
                }
                operandNo++;
            } // end of operand for
        } // end of instruction for

        // add dummy target node
        ListDigraph::Node targetNode = graph.addNode();
        instruction[targetNode] = new ql::SINK();
        name[targetNode] = instruction[targetNode]->qasm();
        t=targetNode;

        // make links to the dummy target node
        OutDegMap<ListDigraph> outDeg(graph);
        for (ListDigraph::NodeIt n(graph); n != INVALID; ++n)
        {
            if( outDeg[n] == 0 && n!=targetNode )
            {
                ListDigraph::Arc arc = graph.addArc(n,targetNode);
                weight[arc] = 1; // TODO OR 0?
                cause[arc] = 0; // NA
                depType[arc] = RAW; // NA
            }
        }
    }

    void Print(bool verbose=false)
    {
        if(verbose) COUT("Printing Dependence Graph ");
        digraphWriter(graph).
        nodeMap("name", name).
        arcMap("cause", cause).
        arcMap("weight", weight).
        // arcMap("depType", depType).
        node("source", s).
        node("target", t).
        run();
    }

    void PrintMatrix(bool verbose=false)
    {
        if(verbose) COUT("Printing Dependence Graph as Matrix");
        ofstream fout;
        string datfname( ql::utils::get_output_dir() + "/dependenceMatrix.dat");
        fout.open( datfname, ios::binary);
        if ( fout.fail() )
        {
            COUT("Error opening file " << datfname << std::endl
                     << "Make sure the output directory ("<< ql::utils::get_output_dir() << ") exists");
            return;
        }

        size_t totalInstructions = countNodes(graph);
        vector< vector<bool> > Matrix(totalInstructions, vector<bool>(totalInstructions));

        // now print the edges
        for (ListDigraph::ArcIt arc(graph); arc != INVALID; ++arc)
        {
            ListDigraph::Node srcNode = graph.source(arc);
            ListDigraph::Node dstNode = graph.target(arc);
            size_t srcID = graph.id( srcNode );
            size_t dstID = graph.id( dstNode );
            Matrix[srcID][dstID] = true;
        }

        for(size_t i=1; i<totalInstructions-1;i++)
        {
            for(size_t j=1; j<totalInstructions-1;j++)
            {
                fout << Matrix[j][i] << "\t";
            }
            fout << endl;
        }

        fout.close();
    }

    void PrintDot1_(
                bool WithCritical,
                bool WithCycles,
                ListDigraph::NodeMap<size_t> & cycle,
                std::vector<ListDigraph::Node> & order,
                std::ostream& dotout
                )
    {
        ListDigraph::ArcMap<bool> isInCritical(graph);
        if(WithCritical)
        {
            for (ListDigraph::ArcIt a(graph); a != INVALID; ++a)
            {
                isInCritical[a] = false;
                for ( Path<ListDigraph>::ArcIt ap(p); ap != INVALID; ++ap )
                {
                    if(a==ap)
                    {
                        isInCritical[a] = true;
                        break;
                    }
                }
            }
        }

        string NodeStyle(" fontcolor=black, style=filled, fontsize=16");
        string EdgeStyle1(" color=black");
        string EdgeStyle2(" color=red");
        string EdgeStyle = EdgeStyle1;

        dotout << "digraph {\ngraph [ rankdir=TD; ]; // or rankdir=LR"
            << "\nedge [fontsize=16, arrowhead=vee, arrowsize=0.5];"
            << endl;

        // first print the nodes
        for (ListDigraph::NodeIt n(graph); n != INVALID; ++n)
        {
            int nid = graph.id(n);
            string nodeName = name[n];
            dotout  << "\"" << nid << "\""
                    << " [label=\" " << nodeName <<" \""
                    << NodeStyle
                    << "];" << endl;
        }

        if( WithCycles)
        {
            // Print cycle numbers as timeline, as shown below
            size_t cn=0,TotalCycles=0;
            dotout << "{\nnode [shape=plaintext, fontsize=16, fontcolor=blue]; \n";
            ListDigraph::NodeMap<size_t>::MapIt it(cycle);
            if(it != INVALID)
                TotalCycles=cycle[it];
            for(cn=0;cn<=TotalCycles;++cn)
            {
                if(cn>0)
                    dotout << " -> ";
                dotout << "Cycle" << cn;
            }
            dotout << ";\n}\n";

            // Now print ranks, as shown below
            std::vector<ListDigraph::Node>::reverse_iterator rit;
            for ( rit = order.rbegin(); rit != order.rend(); ++rit)
            {
                int nid = graph.id(*rit);
                dotout << "{ rank=same; Cycle" << cycle[*rit] <<"; " <<nid<<"; }\n";
            }
        }

        // now print the edges
        for (ListDigraph::ArcIt arc(graph); arc != INVALID; ++arc)
        {
            ListDigraph::Node srcNode = graph.source(arc);
            ListDigraph::Node dstNode = graph.target(arc);
            int srcID = graph.id( srcNode );
            int dstID = graph.id( dstNode );

            if(WithCritical)
                EdgeStyle = ( isInCritical[arc]==true ) ? EdgeStyle2 : EdgeStyle1;

            dotout << dec
                << "\"" << srcID << "\""
                << "->"
                << "\"" << dstID << "\""
                << "[ label=\""
                << "q" << cause[arc]
                // << " , " << weight[arc]
                // << " , " << DepTypesNames[ depType[arc] ]
                <<"\""
                << " " << EdgeStyle << " "
                << "]"
                << endl;
        }

        dotout << "}" << endl;
    }

    void PrintDot(bool verbose=false)
    {
        if(verbose) COUT("Printing Dependence Graph in DOT");
        ofstream dotout;
        string dotfname(ql::utils::get_output_dir() + "/dependenceGraph.dot");
        dotout.open(dotfname, ios::binary);
        if ( dotout.fail() )
        {
            COUT("Error opening file " << dotfname << std::endl
                     << "Make sure the output directory ("<< ql::utils::get_output_dir() << ") exists");
            return;
        }

        ListDigraph::NodeMap<size_t> cycle(graph);
        std::vector<ListDigraph::Node> order;
        PrintDot1_(false, false, cycle, order, dotout);
        dotout.close();
    }

    void TopologicalSort(std::vector<ListDigraph::Node> & order)
    {
        // std::cout << "Performing Topological sort." << std::endl;
        ListDigraph::NodeMap<int> rorder(graph);
        if( !dag(graph) )
            COUT("This digraph is not a DAG.");

        topologicalSort(graph, rorder);

#ifdef DEBUG
        for (ListDigraph::ArcIt a(graph); a != INVALID; ++a)
        {
            if( rorder[graph.source(a)] > rorder[graph.target(a)] )
                COUT("Wrong topologicalSort()");
        }
#endif

        for ( ListDigraph::NodeMap<int>::MapIt it(rorder); it != INVALID; ++it)
        {
            order.push_back(it);
        }
    }

    void PrintTopologicalOrder(bool verbose=false)
    {
        std::vector<ListDigraph::Node> order;
        TopologicalSort(order);

        if(verbose) COUT("Printing nodes in Topological order");
        for ( std::vector<ListDigraph::Node>::reverse_iterator it = order.rbegin(); it != order.rend(); ++it)
        {
            std::cout << name[*it] << std::endl;
        }
    }

    void ScheduleASAP(ListDigraph::NodeMap<size_t> & cycle, std::vector<ListDigraph::Node> & order, bool verbose=false)
    {
        if(verbose) COUT("Performing ASAP Scheduling");
        TopologicalSort(order);

        std::vector<ListDigraph::Node>::reverse_iterator currNode = order.rbegin();
        cycle[*currNode]=0; // src dummy in cycle 0
        ++currNode;
        while(currNode != order.rend() )
        {
            // std::cout << "Scheduling " << name[*currNode] << std::endl;
            size_t currCycle=0;
            for( ListDigraph::InArcIt arc(graph,*currNode); arc != INVALID; ++arc )
            {
                ListDigraph::Node srcNode  = graph.source(arc);
                size_t srcCycle = cycle[srcNode];
                if(currCycle <= srcCycle)
                {
                    currCycle = srcCycle + weight[arc];
                }
            }
            cycle[*currNode]=currCycle;
            ++currNode;
        }
    }

    void PrintScheduleASAP(bool verbose=false)
    {
        ListDigraph::NodeMap<size_t> cycle(graph);
        std::vector<ListDigraph::Node> order;
        ScheduleASAP(cycle,order);

        COUT("\nPrinting ASAP Schedule");
        std::cout << "Cycle <- Instruction " << std::endl;
        std::vector<ListDigraph::Node>::reverse_iterator it;
        for ( it = order.rbegin(); it != order.rend(); ++it)
        {
            std::cout << cycle[*it] << "     <- " <<  name[*it] << std::endl;
        }
    }

    void PrintDotScheduleASAP(bool verbose=false)
    {
        ofstream dotout;
        string dotfname( ql::utils::get_output_dir() + "/scheduledASAP.dot");
        dotout.open( dotfname, ios::binary);
        if ( dotout.fail() )
        {
            COUT("Error opening file " << dotfname << std::endl
                     << "Make sure the output directory ("<< ql::utils::get_output_dir() << ") exists");
            return;
        }

        if(verbose) COUT("Printing Scheduled Graph in " << dotfname);
        ListDigraph::NodeMap<size_t> cycle(graph);
        std::vector<ListDigraph::Node> order;
        ScheduleASAP(cycle,order);
        PrintDot1_(false,true,cycle,order,dotout);

        dotout.close();
    }

    std::string GetDotScheduleASAP(bool verbose=false)
    {
        stringstream dotout;
        ListDigraph::NodeMap<size_t> cycle(graph);
        std::vector<ListDigraph::Node> order;
        ScheduleASAP(cycle,order);
        PrintDot1_(false,true,cycle,order,dotout);
        return dotout.str();
    }

    void PrintQASMScheduledASAP(bool verbose=false)
    {
        ofstream fout;
        string qcfname(ql::utils::get_output_dir() + "/scheduledASAP.qasm");
        fout.open( qcfname, ios::binary);
        if ( fout.fail() )
        {
            COUT("Error opening file " << qcfname << std::endl
                     << "Make sure the output directory ("<< ql::utils::get_output_dir() << ") exists");
            return;
        }

        ListDigraph::NodeMap<size_t> cycle(graph);
        std::vector<ListDigraph::Node> order;
        ScheduleASAP(cycle, order, verbose);
        if(verbose) COUT("Printing Scheduled QASM in " << qcfname);

        typedef std::vector<std::string> insInOneCycle;
        std::map<size_t,insInOneCycle> insInAllCycles;

        std::vector<ListDigraph::Node>::reverse_iterator it;
        for ( it = order.rbegin(); it != order.rend(); ++it)
        {
            insInAllCycles[ cycle[*it] ].push_back( name[*it] );
        }

        size_t TotalCycles = 0;
        if( ! order.empty() )
        {
            TotalCycles =  cycle[ *( order.begin() ) ];
        }

        for(size_t currCycle = 1; currCycle<TotalCycles; ++currCycle)
        {
            auto it = insInAllCycles.find(currCycle);
            if( it != insInAllCycles.end() )
            {
                auto nInsThisCycle = insInAllCycles[currCycle].size();
		fout << "{ "; 
                for(size_t i=0; i<nInsThisCycle; ++i )
                {
                    fout << insInAllCycles[currCycle][i];
                    if( i != nInsThisCycle - 1 ) // last instruction
                        fout << " | ";
                }
		fout << " }"; 
            }
            else
            {
                fout << "   qwait 1";
            }
            fout << endl;
        }

        fout.close();
    }

    std::string GetQASMScheduledASAP(bool verbose=false)
    {
        std::stringstream ss;

        ListDigraph::NodeMap<size_t> cycle(graph);
        std::vector<ListDigraph::Node> order;
        ScheduleASAP(cycle, order, verbose);

        typedef std::vector<std::string> insInOneCycle;
        std::map<size_t,insInOneCycle> insInAllCycles;

        std::vector<ListDigraph::Node>::reverse_iterator it;
        for ( it = order.rbegin(); it != order.rend(); ++it)
        {
            insInAllCycles[ cycle[*it] ].push_back( name[*it] );
        }

        size_t TotalCycles = 0;
        if( ! order.empty() )
        {
            TotalCycles =  cycle[ *( order.begin() ) ];
        }

        for(size_t currCycle = 1; currCycle<TotalCycles; ++currCycle)
        {
            auto it = insInAllCycles.find(currCycle);
            if( it != insInAllCycles.end() )
            {
                auto nInsThisCycle = insInAllCycles[currCycle].size();
                for(size_t i=0; i<nInsThisCycle; ++i )
                {
                    ss << insInAllCycles[currCycle][i];
                    if( i != nInsThisCycle - 1 ) // last instruction
                        ss << " | ";
                }
            }
            else
            {
                ss << "   nop";
            }
            ss << endl;
        }
        return ss.str();
    }

    // without rc
    void ScheduleALAP(ListDigraph::NodeMap<size_t> & cycle, std::vector<ListDigraph::Node> & order, bool verbose=false)
    {
        if(verbose) COUT("Performing ALAP Scheduling");
        TopologicalSort(order);

        std::vector<ListDigraph::Node>::iterator currNode = order.begin();
        cycle[*currNode]=MAX_CYCLE; // src dummy in cycle 0
        ++currNode;
        while(currNode != order.end() )
        {
            // std::cout << "Scheduling " << name[*currNode] << std::endl;
            size_t currCycle=MAX_CYCLE;
            for( ListDigraph::OutArcIt arc(graph,*currNode); arc != INVALID; ++arc )
            {
                ListDigraph::Node targetNode  = graph.target(arc);
                size_t targetCycle = cycle[targetNode];
                if(currCycle >= targetCycle)
                {
                    currCycle = targetCycle - weight[arc];
                }
            }
            cycle[*currNode]=currCycle;
            ++currNode;
        }
    }


    /*
    // with rc but without buffer-buffer delays and latency compensation
    void ScheduleALAP1( ListDigraph::NodeMap<size_t> & cycle, std::vector<ListDigraph::Node> & order,
                       ql::arch::resource_manager_t & rm, bool verbose=false )
    {
        if(verbose) COUT("Performing RC ALAP Scheduling");
        TopologicalSort(order);

        std::vector<ListDigraph::Node>::iterator currNode = order.begin();
        cycle[*currNode]=MAX_CYCLE; // src dummy in cycle 0
        ++currNode;
        while(currNode != order.end() )
        {
            size_t currCycle=MAX_CYCLE;
            for( ListDigraph::OutArcIt arc(graph,*currNode); arc != INVALID; ++arc )
            {
                ListDigraph::Node targetNode  = graph.target(arc);
                size_t targetCycle = cycle[targetNode];
                if( currCycle >= targetCycle )
                {
                    currCycle = targetCycle - weight[arc];
                }
            }

            while(currCycle > 0)
            {
                std::cout << "Trying to scheduling: " << name[*currNode] << "  in cycle: " << currCycle << std::endl;
                if( rm.available(currCycle, instruction[*currNode]) )
                {
                    std::cout << "Resource available, Scheduled. \n";
                    // auto prevNode = std::prev(currNode);
                    // if( prevNode != order.end() )
                    //     std::cout << "Previous node: " << name[*prevNode] << std::endl;
                    rm.reserve(currCycle, instruction[*currNode] );
                    cycle[*currNode]=currCycle;
                    break;
                }
                else
                {
                    std::cout << "Resource not available, trying again ...\n";
                    --currCycle;
                }
            }
            if(currCycle <= 0)
            {
                COUT("Error: could not find schedule");
                throw ql::exception("[x] Error : could not find schedule !",false);
            }
            std::cout << std::endl;
            ++currNode;
        }
        if(verbose) COUT("Performing RC ALAP Scheduling [Done].");
    }
    */

    /*
    // with rc, buffer-buffer delays (but only for dependent edges) and latency compensation
    void ScheduleALAP2( ListDigraph::NodeMap<size_t> & cycle, std::vector<ListDigraph::Node> & order,
                       ql::arch::resource_manager_t & rm, ql::quantum_platform & platform, bool verbose=false )
    {
        if(verbose) COUT("Performing RC ALAP Scheduling");
        TopologicalSort(order);

        std::vector<std::string> buffer_names = {"none", "mw", "flux", "readout"};
        std::map< std::pair<std::string,std::string>, size_t> buffer_cycles_map;
        for(auto & buf1 : buffer_names)
        {
            for(auto & buf2 : buffer_names)
            {
                auto bpair = std::pair<std::string,std::string>(buf1,buf2);
                auto bname = buf1+ "_" + buf2 + "_buffer";
                if( buf1 == "none" || buf2 == "none" )
                    buffer_cycles_map[ bpair ] = 0;
                else
                    buffer_cycles_map[ bpair ] = size_t(platform.hardware_settings[bname]) / cycle_time;
                DOUT("Initializing " << bname << ": "<< buffer_cycles_map[bpair]);
            }
        }

        ListDigraph::NodeMap<std::string> operation_type(graph);

        std::vector<ListDigraph::Node>::iterator currNode = order.begin();
        cycle[*currNode]=MAX_CYCLE; // src dummy in cycle 0
        operation_type[*currNode] = "none";
        ++currNode;
        while(currNode != order.end() )
        {
            DOUT("");
            auto & curr_ins = instruction[*currNode];
            auto & id = curr_ins->name;
            if ( !platform.instruction_settings[id]["type"].is_null() )
            {
                operation_type[*currNode] = (platform.instruction_settings[id]["type"]) ;
            }
            else
            {
                operation_type[*currNode] = "none";
            }

            std::string operation_name(id);
            if ( !platform.instruction_settings[id]["cc_light_instr"].is_null() )
            {
                operation_name = platform.instruction_settings[id]["cc_light_instr"];
            }

            size_t currCycle=MAX_CYCLE;
            size_t buffer_cycles = 0;
            for( ListDigraph::OutArcIt arc(graph,*currNode); arc != INVALID; ++arc )
            {
                ListDigraph::Node targetNode  = graph.target(arc);
                size_t targetCycle = cycle[targetNode];
                if( currCycle >= targetCycle )
                {
                    currCycle = targetCycle - weight[arc];
                }

                auto & curr_op_type = operation_type[*currNode];
                auto & prev_op_type = operation_type[targetNode];

                auto temp_buf_cycles = buffer_cycles_map[ std::pair<std::string,std::string>(curr_op_type, prev_op_type) ];
                buffer_cycles = std::max(temp_buf_cycles, buffer_cycles);
                DOUT("Curr node: " << name[*currNode] << ", type: " << curr_op_type);
                DOUT("Prev node: " << name[targetNode] << ", type: " << prev_op_type);
                DOUT(curr_op_type+ "_" + prev_op_type + "_buffer cycles to be inserted: " << buffer_cycles);
            }

            while(currCycle > 0)
            {
<<<<<<< HEAD
                DOUT("Trying to schedule: " << name[*currNode] << "  in cycle: " << currCycle);
                if( rm.available(currCycle, instruction[*currNode], operation_type[*currNode]) )
=======
                COUT("Trying to schedule: " << name[*currNode] << "  in cycle: " << currCycle);
                if( rm.available(currCycle, instruction[*currNode], operation_name) )
>>>>>>> 6cb19a6e
                {
                    DOUT("Resources available, Scheduled.");

                    rm.reserve(currCycle-buffer_cycles, curr_ins, operation_name);
                    cycle[*currNode]=currCycle-buffer_cycles;
                    break;
                }
                else
                {
                    DOUT("Resources not available, trying again ...");
                    --currCycle;
                }
            }
            if(currCycle <= 0)
            {
                EOUT("Could not find schedule");
                throw ql::exception("[x] Error : could not find schedule !",false);
            }
            ++currNode;
        }

        DOUT("\nPrinting ALAP Schedule before latency compensation");
        DOUT("Cycle   Cycle-simplified    Instruction");
        for ( auto it = order.begin(); it != order.end(); ++it)
        {
            DOUT( cycle[*it] << " :: " << MAX_CYCLE-cycle[*it] << "  <- " << name[*it] );
        }

        // latency compensation
        for ( auto it = order.begin(); it != order.end(); ++it)
        {
            auto & curr_ins = instruction[*it];
            auto & id = curr_ins->name;
            long latency_cycles=0;
            if ( !platform.instruction_settings[id]["latency"].is_null() )
            {
                float latency_ns = platform.instruction_settings[id]["latency"];
                latency_cycles = (std::ceil( std::abs(latency_ns) / cycle_time)) * ql::utils::sign_of(latency_ns);
            }
            cycle[*it] = cycle[*it] + latency_cycles;
            // DOUT( MAX_CYCLE-cycle[*it] << " <- " << name[*it] << latency_cycles );
        }

        // re-order
        std::sort
            (
                order.begin(),
                order.end(),
                [&](ListDigraph::Node & n1, ListDigraph::Node & n2) { return cycle[n1] > cycle[n2]; }
            );

        DOUT("\nPrinting ALAP Schedule after latency compensation");
        DOUT("Cycle   Cycle-simplified    Instruction");
        for ( auto it = order.begin(); it != order.end(); ++it)
        {
            DOUT( cycle[*it] << "     =     " << MAX_CYCLE-cycle[*it] << "        " << name[*it] );
        }

        if(verbose) COUT("Performing RC ALAP Scheduling [Done].");
    }
    */

    // with rc and latency compensation
    void ScheduleALAP( ListDigraph::NodeMap<size_t> & cycle, std::vector<ListDigraph::Node> & order,
                       ql::arch::resource_manager_t & rm, ql::quantum_platform & platform, bool verbose=false )
    {
        if(verbose) COUT("Performing RC ALAP Scheduling");
        TopologicalSort(order);

        std::vector<ListDigraph::Node>::iterator currNode = order.begin();
        cycle[*currNode]=MAX_CYCLE; // src dummy in cycle 0

        ++currNode;
        while(currNode != order.end() )
        {
            DOUT("");
            auto & curr_ins = instruction[*currNode];
            auto & id = curr_ins->name;
            std::string operation_name(id);
            if ( !platform.instruction_settings[id]["cc_light_instr"].is_null() )
            {
                operation_name = platform.instruction_settings[id]["cc_light_instr"];
            }

            size_t currCycle=MAX_CYCLE;
            for( ListDigraph::OutArcIt arc(graph,*currNode); arc != INVALID; ++arc )
            {
                ListDigraph::Node targetNode  = graph.target(arc);
                size_t targetCycle = cycle[targetNode];
                if( currCycle >= targetCycle )
                {
                    currCycle = targetCycle - weight[arc];
                }
            }

            while(currCycle > 0)
            {
                DOUT("Trying to schedule: " << name[*currNode] << "  in cycle: " << currCycle);
                if( rm.available(currCycle, instruction[*currNode], operation_name) )
                {
                    DOUT("Resources available, Scheduled.");

                    rm.reserve(currCycle, curr_ins, operation_name);
                    cycle[*currNode]=currCycle;
                    break;
                }
                else
                {
                    DOUT("Resources not available, trying again ...");
                    --currCycle;
                }
            }
            if(currCycle <= 0)
            {
                COUT("Error: could not find schedule");
                throw ql::exception("[x] Error : could not find schedule !",false);
            }
            ++currNode;
        }

        DOUT("\nPrinting ALAP Schedule before latency compensation");
        DOUT("Cycle   Cycle-simplified    Instruction");
        for ( auto it = order.begin(); it != order.end(); ++it)
        {
            DOUT( cycle[*it] << " :: " << MAX_CYCLE-cycle[*it] << "  <- " << name[*it] );
        }

        // latency compensation
        for ( auto it = order.begin(); it != order.end(); ++it)
        {
            auto & curr_ins = instruction[*it];
            auto & id = curr_ins->name;
            long latency_cycles=0;
            if ( !platform.instruction_settings[id]["latency"].is_null() )
            {
                float latency_ns = platform.instruction_settings[id]["latency"];
                latency_cycles = (std::ceil( std::abs(latency_ns) / cycle_time)) * ql::utils::sign_of(latency_ns);
            }
            cycle[*it] = cycle[*it] + latency_cycles;
            // DOUT( MAX_CYCLE-cycle[*it] << " <- " << name[*it] << latency_cycles );
        }

        // re-order
        std::sort
            (
                order.begin(),
                order.end(),
                [&](ListDigraph::Node & n1, ListDigraph::Node & n2) { return cycle[n1] > cycle[n2]; }
            );

        DOUT("\nPrinting ALAP Schedule after latency compensation");
        DOUT("Cycle   Cycle-simplified    Instruction");
        for ( auto it = order.begin(); it != order.end(); ++it)
        {
            DOUT( cycle[*it] << "     =     " << MAX_CYCLE-cycle[*it] << "        " << name[*it] );
        }

        if(verbose) COUT("Performing RC ALAP Scheduling [Done].");
    }


    void PrintScheduleALAP(bool verbose=false)
    {
        ListDigraph::NodeMap<size_t> cycle(graph);
        std::vector<ListDigraph::Node> order;
        ScheduleALAP(cycle,order);

        COUT("\nPrinting ALAP Schedule");
        std::cout << "Cycle <- Instruction " << std::endl;
        std::vector<ListDigraph::Node>::reverse_iterator it;
        for ( it = order.rbegin(); it != order.rend(); ++it)
        {
            std::cout << MAX_CYCLE-cycle[*it] << "     <- " <<  name[*it] << std::endl;
        }
    }

    void PrintDot2_(
                bool WithCritical,
                bool WithCycles,
                ListDigraph::NodeMap<size_t> & cycle,
                std::vector<ListDigraph::Node> & order,
                std::ostream& dotout
                )
    {
        ListDigraph::ArcMap<bool> isInCritical(graph);
        if(WithCritical)
        {
            for (ListDigraph::ArcIt a(graph); a != INVALID; ++a)
            {
                isInCritical[a] = false;
                for ( Path<ListDigraph>::ArcIt ap(p); ap != INVALID; ++ap )
                {
                    if(a==ap)
                    {
                        isInCritical[a] = true;
                        break;
                    }
                }
            }
        }

        string NodeStyle(" fontcolor=black, style=filled, fontsize=16");
        string EdgeStyle1(" color=black");
        string EdgeStyle2(" color=red");
        string EdgeStyle = EdgeStyle1;

        dotout << "digraph {\ngraph [ rankdir=TD; ]; // or rankdir=LR"
            << "\nedge [fontsize=16, arrowhead=vee, arrowsize=0.5];"
            << endl;

        // first print the nodes
        for (ListDigraph::NodeIt n(graph); n != INVALID; ++n)
        {
            int nid = graph.id(n);
            string nodeName = name[n];
            dotout  << "\"" << nid << "\""
                    << " [label=\" " << nodeName <<" \""
                    << NodeStyle
                    << "];" << endl;
        }

        if( WithCycles)
        {
            // Print cycle numbers as timeline, as shown below
            size_t cn=0,TotalCycles = MAX_CYCLE - cycle[ *( order.rbegin() ) ];
            dotout << "{\nnode [shape=plaintext, fontsize=16, fontcolor=blue]; \n";

            for(cn=0;cn<=TotalCycles;++cn)
            {
                if(cn>0)
                    dotout << " -> ";
                dotout << "Cycle" << cn;
            }
            dotout << ";\n}\n";

            // Now print ranks, as shown below
            std::vector<ListDigraph::Node>::reverse_iterator rit;
            for ( rit = order.rbegin(); rit != order.rend(); ++rit)
            {
                int nid = graph.id(*rit);
                dotout << "{ rank=same; Cycle" << TotalCycles - (MAX_CYCLE - cycle[*rit]) <<"; " <<nid<<"; }\n";
            }
        }

        // now print the edges
        for (ListDigraph::ArcIt arc(graph); arc != INVALID; ++arc)
        {
            ListDigraph::Node srcNode = graph.source(arc);
            ListDigraph::Node dstNode = graph.target(arc);
            int srcID = graph.id( srcNode );
            int dstID = graph.id( dstNode );

            if(WithCritical)
                EdgeStyle = ( isInCritical[arc]==true ) ? EdgeStyle2 : EdgeStyle1;

            dotout << dec
                << "\"" << srcID << "\""
                << "->"
                << "\"" << dstID << "\""
                << "[ label=\""
                << "q" << cause[arc]
                // << " , " << weight[arc]
                // << " , " << DepTypesNames[ depType[arc] ]
                <<"\""
                << " " << EdgeStyle << " "
                << "]"
                << endl;
        }

        dotout << "}" << endl;
    }

    void PrintDotScheduleALAP(bool verbose=false)
    {
        ofstream dotout;
        string dotfname(ql::utils::get_output_dir() + "/scheduledALAP.dot");
        dotout.open( dotfname, ios::binary);
        if ( dotout.fail() )
        {
            EOUT("Error opening file " << dotfname << std::endl
                     << "Make sure the output directory ("<< ql::utils::get_output_dir() << ") exists");
            return;
        }

        if(verbose) COUT("Printing Scheduled Graph in " << dotfname);
        ListDigraph::NodeMap<size_t> cycle(graph);
        std::vector<ListDigraph::Node> order;
        ScheduleALAP(cycle,order);
        PrintDot2_(false,true,cycle,order,dotout);

        dotout.close();
    }

    std::string GetDotScheduleALAP(bool verbose=false)
    {
        stringstream dotout;
        ListDigraph::NodeMap<size_t> cycle(graph);
        std::vector<ListDigraph::Node> order;
        ScheduleALAP(cycle,order);
        PrintDot2_(false,true,cycle,order,dotout);
        return dotout.str();
    }

    void PrintQASMScheduledALAP(bool verbose=false)
    {
        ofstream fout;
        string qcfname(ql::utils::get_output_dir() + "/scheduledALAP.qasm");
        fout.open( qcfname, ios::binary);
        if ( fout.fail() )
        {
            EOUT("Error opening file " << qcfname << std::endl
                     << "Make sure the output directory ("<< ql::utils::get_output_dir() << ") exists");
            return;
        }

        ListDigraph::NodeMap<size_t> cycle(graph);
        std::vector<ListDigraph::Node> order;
        ScheduleALAP(cycle,order);
        if(verbose) COUT("Printing Scheduled QASM in " << qcfname);

        typedef std::vector<std::string> insInOneCycle;
        std::map<size_t,insInOneCycle> insInAllCycles;

        std::vector<ListDigraph::Node>::iterator it;
        for ( it = order.begin(); it != order.end(); ++it)
        {
            insInAllCycles[ MAX_CYCLE - cycle[*it] ].push_back( name[*it] );
        }

        size_t TotalCycles = 0;
        if( ! order.empty() )
        {
            TotalCycles =  MAX_CYCLE - cycle[ *( order.rbegin() ) ];
        }

        for(size_t currCycle = TotalCycles-1; currCycle>0; --currCycle)
        {
            auto it = insInAllCycles.find(currCycle);
            if( it != insInAllCycles.end() )
            {
                auto nInsThisCycle = insInAllCycles[currCycle].size();
		        fout << "{ "; 
                for(size_t i=0; i<nInsThisCycle; ++i )
                {
                    fout << insInAllCycles[currCycle][i];
                    if( i != nInsThisCycle - 1 ) // last instruction
                        fout << " | ";
                }
		        fout << " }"; 
            }
            else
            {
                fout << "   qwait 1";
            }
            fout << endl;
        }
        fout.close();
    }

    std::string GetQASMScheduledALAP(bool verbose=false)
    {
        Bundles bundles = GetBundlesScheduleALAP(verbose);

        std::stringstream ssbundles;
        size_t curr_cycle=1;

        for (Bundle & abundle : bundles)
        {
            auto bcycle = abundle.start_cycle;
            auto delta = bcycle - curr_cycle;
            if(delta>1)
                ssbundles << "\n    qwait " << delta-1 << "\n";
            else
                ssbundles << "\n";

            ssbundles << "    ";
            for( auto secIt = abundle.ParallelSections.begin(); secIt != abundle.ParallelSections.end(); ++secIt )
            {
                auto firstInsIt = secIt->begin();
                auto insqasm = (*(firstInsIt))->qasm();
                ssbundles << insqasm << " ";

                if( std::next(secIt) != abundle.ParallelSections.end() )
                {
                    ssbundles << " | ";
                }
            }

            curr_cycle+=delta;
        }
        return ssbundles.str();
    }

    // the following without nops
    Bundles GetBundlesScheduleALAP(bool verbose=false)
    {
        if(verbose) COUT("Scheduling ALAP to get bundles ...");
        Bundles bundles;
        ListDigraph::NodeMap<size_t> cycle(graph);
        std::vector<ListDigraph::Node> order;
        ScheduleALAP(cycle,order);

        typedef std::vector<ql::gate*> insInOneCycle;
        std::map<size_t,insInOneCycle> insInAllCycles;

        std::vector<ListDigraph::Node>::iterator it;
        for ( it = order.begin(); it != order.end(); ++it)
        {
            insInAllCycles[ MAX_CYCLE - cycle[*it] ].push_back( instruction[*it] );
        }

        size_t TotalCycles = 0;
        if( ! order.empty() )
        {
            TotalCycles =  MAX_CYCLE - cycle[ *( order.rbegin() ) ];
        }

        for(size_t currCycle = TotalCycles-1; currCycle>0; --currCycle)
        {
            auto it = insInAllCycles.find(currCycle);
            Bundle abundle;
            abundle.start_cycle = TotalCycles - currCycle;
            size_t bduration = 0;
            if( it != insInAllCycles.end() )
            {
                auto nInsThisCycle = insInAllCycles[currCycle].size();
                for(size_t i=0; i<nInsThisCycle; ++i )
                {
                    ParallelSection aparsec;
                    auto & ins = insInAllCycles[currCycle][i];
                    aparsec.push_back(ins);
                    abundle.ParallelSections.push_back(aparsec);
                    size_t iduration = ins->duration;
                    bduration = std::max(bduration, iduration);
                }
                abundle.duration_in_cycles = bduration/cycle_time;
                bundles.push_back(abundle);
            }
        }
        if(verbose) COUT("Scheduling ALAP to get bundles [DONE]");
        return bundles;
    }



    // the following inserts nops
    Bundles GetBundlesScheduleALAPWithNOPS(bool verbose=false)
    {
        if(verbose) COUT("Scheduling ALAP to get bundles ...");
        Bundles bundles;
        ListDigraph::NodeMap<size_t> cycle(graph);
        std::vector<ListDigraph::Node> order;
        ScheduleALAP(cycle,order);


        typedef std::vector<ql::gate*> insInOneCycle;
        std::map<size_t,insInOneCycle> insInAllCycles;

        std::vector<ListDigraph::Node>::iterator it;
        for ( it = order.begin(); it != order.end(); ++it)
        {
            insInAllCycles[ MAX_CYCLE - cycle[*it] ].push_back( instruction[*it] );
        }

        size_t TotalCycles = 0;
        if( ! order.empty() )
        {
            TotalCycles =  MAX_CYCLE - cycle[ *( order.rbegin() ) ];
        }

        for(size_t currCycle = TotalCycles-1; currCycle>0; --currCycle)
        {
            auto it = insInAllCycles.find(currCycle);
            Bundle abundle;
            abundle.start_cycle = TotalCycles - currCycle;                
            if( it != insInAllCycles.end() )
            {
                auto nInsThisCycle = insInAllCycles[currCycle].size();
                for(size_t i=0; i<nInsThisCycle; ++i )
                {
                    ParallelSection aparsec;
                    auto & ins = insInAllCycles[currCycle][i];
                    aparsec.push_back(ins);
                    abundle.ParallelSections.push_back(aparsec);
                }
            }
            else
            {
                // insert empty bundle
                ParallelSection aparsec;
                auto ins = new ql::nop();
                aparsec.push_back(ins);
                abundle.ParallelSections.push_back(aparsec);
            }
            bundles.push_back(abundle);
        }

        if(verbose) COUT("Scheduling ALAP to get bundles [DONE]");
        return bundles;
    }

    // the following without nops but with rc
    Bundles GetBundlesScheduleALAP( ql::arch::resource_manager_t & rm, ql::quantum_platform & platform, bool verbose=false )
    {
        if(verbose) COUT("RC Scheduling ALAP to get bundles ...");
        Bundles bundles;
        ListDigraph::NodeMap<size_t> cycle(graph);
        std::vector<ListDigraph::Node> order;
        ScheduleALAP(cycle, order, rm, platform, verbose);

        typedef std::vector<ql::gate*> insInOneCycle;
        std::map<size_t,insInOneCycle> insInAllCycles;

        std::vector<ListDigraph::Node>::iterator it;
        for ( it = order.begin(); it != order.end(); ++it)
        {
            if( instruction[*it]->type() != ql::gate_type_t::__dummy_gate__ )
            {
                insInAllCycles[ MAX_CYCLE - cycle[*it] ].push_back( instruction[*it] );
                // insInAllCycles[ cycle[*it] ].push_back( instruction[*it] );
            }
        }

        size_t TotalCycles = 0;
        if( ! order.empty() )
        {
            TotalCycles =  MAX_CYCLE - cycle[ *( order.rbegin() ) ];
            // TotalCycles =  cycle[ *( order.rbegin() ) ];
        }

        for(int currCycle = TotalCycles; currCycle>=0; --currCycle)
        {
            auto it = insInAllCycles.find(currCycle);
            if( it != insInAllCycles.end() )
            {
                Bundle abundle;
                size_t bduration = 0;
                auto nInsThisCycle = insInAllCycles[currCycle].size();
                for(size_t i=0; i<nInsThisCycle; ++i )
                {
                    ParallelSection aparsec;
                    auto & ins = insInAllCycles[currCycle][i];
                    aparsec.push_back(ins);
                    abundle.ParallelSections.push_back(aparsec);
                    size_t iduration = ins->duration;
                    bduration = std::max(bduration, iduration);
                }
                abundle.start_cycle = TotalCycles - currCycle;
                abundle.duration_in_cycles = bduration/cycle_time;
                bundles.push_back(abundle);
            }
        }


        // insert buffer - buffer delays
        DOUT("buffer-buffer delay insertion ... ");
        std::vector<std::string> operations_prev_bundle;
        size_t buffer_cycles_accum = 0;
        for(auto & abundle : bundles)
        {
            std::vector<std::string> operations_curr_bundle;
            for( auto secIt = abundle.ParallelSections.begin(); secIt != abundle.ParallelSections.end(); ++secIt )
            {
                for(auto insIt = secIt->begin(); insIt != secIt->end(); ++insIt )
                {
                    auto & id = (*insIt)->name;
                    std::string op_type("none");
                    if ( !platform.instruction_settings[id]["type"].is_null() )
                    {
                        op_type = platform.instruction_settings[id]["type"];
                    }
                    operations_curr_bundle.push_back(op_type);
                }
            }

            size_t buffer_cycles = 0;
            for(auto & op_prev : operations_prev_bundle)
            {
                for(auto & op_curr : operations_curr_bundle)
                {
                    auto temp_buf_cycles = buffer_cycles_map[ std::pair<std::string,std::string>(op_prev, op_curr) ];
                    DOUT("Considering buffer_" << op_prev << "_" << op_curr << ": " << temp_buf_cycles);
                    buffer_cycles = std::max(temp_buf_cycles, buffer_cycles);
                }
            }
            DOUT( "Inserting buffer : " << buffer_cycles);
            buffer_cycles_accum += buffer_cycles;
            abundle.start_cycle = abundle.start_cycle + buffer_cycles_accum;
            operations_prev_bundle = operations_curr_bundle;
        }

        if(verbose) COUT("RC Scheduling ALAP to get bundles [DONE]");
        return bundles;
    }

};

#endif<|MERGE_RESOLUTION|>--- conflicted
+++ resolved
@@ -556,11 +556,18 @@
             TotalCycles =  cycle[ *( order.begin() ) ];
         }
 
+        size_t empty_cycles=0;
         for(size_t currCycle = 1; currCycle<TotalCycles; ++currCycle)
         {
             auto it = insInAllCycles.find(currCycle);
             if( it != insInAllCycles.end() )
             {
+                if( empty_cycles > 0 )
+                {
+                    ss << "qwait " << empty_cycles << '\n';
+                    empty_cycles=0;
+                }
+
                 auto nInsThisCycle = insInAllCycles[currCycle].size();
                 for(size_t i=0; i<nInsThisCycle; ++i )
                 {
@@ -568,12 +575,12 @@
                     if( i != nInsThisCycle - 1 ) // last instruction
                         ss << " | ";
                 }
+                ss << '\n';
             }
             else
             {
-                ss << "   nop";
-            }
-            ss << endl;
+                ++empty_cycles;
+            }
         }
         return ss.str();
     }
@@ -734,13 +741,8 @@
 
             while(currCycle > 0)
             {
-<<<<<<< HEAD
                 DOUT("Trying to schedule: " << name[*currNode] << "  in cycle: " << currCycle);
                 if( rm.available(currCycle, instruction[*currNode], operation_type[*currNode]) )
-=======
-                COUT("Trying to schedule: " << name[*currNode] << "  in cycle: " << currCycle);
-                if( rm.available(currCycle, instruction[*currNode], operation_name) )
->>>>>>> 6cb19a6e
                 {
                     DOUT("Resources available, Scheduled.");
 
