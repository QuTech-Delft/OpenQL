--- conflicted
+++ resolved
@@ -80,13 +80,6 @@
           app->add_set_ignore_case("--scheduler_commute", opt_name2opt_val["scheduler_commute"], {"yes", "no"}, "Commute gates when possible, or not", true);
           app->add_set_ignore_case("--use_default_gates", opt_name2opt_val["use_default_gates"], {"yes", "no"}, "Use default gates or not", true);
           app->add_set_ignore_case("--optimize", opt_name2opt_val["optimize"], {"yes", "no"}, "optimize or not", true);
-<<<<<<< HEAD
-          app->add_set_ignore_case("--decompose_toffoli", opt_name2opt_val["decompose_toffoli"], {"no", "NC", "AM"}, "Type of decomposition used for toffoli", true);
-          app->add_option("--backend_cc_map_input_file", opt_name2opt_val["backend_cc_map_input_file"], "Name of CC input map file", true);
-          app->add_set_ignore_case("--cz_mode", opt_name2opt_val["cz_mode"], {"manual", "auto"}, "CZ mode", true);
-          app->add_set_ignore_case("--print_dot_graphs", opt_name2opt_val["print_dot_graphs"], {"yes", "no"}, "print (un-)scheduled graphs in DOT format", true);
-          app->add_set_ignore_case("--write_qasm_files", opt_name2opt_val["write_qasm_files"], {"yes", "no"}, "write (un-)scheduled (with and without resource-constraint) qasm files", true);
-=======
           app->add_set_ignore_case("--clifford_premapper", opt_name2opt_val["clifford_premapper"], {"yes", "no"}, "clifford optimize before mapping yes or not", true);
           app->add_set_ignore_case("--clifford_postmapper", opt_name2opt_val["clifford_postmapper"], {"yes", "no"}, "clifford optimize after mapping yes or not", true);
           app->add_set_ignore_case("--decompose_toffoli", opt_name2opt_val["decompose_toffoli"], {"no", "NC", "AM"}, "Type of decomposition used for toffoli", true);
@@ -112,7 +105,6 @@
 
           app->add_set_ignore_case("--write_qasm_files", opt_name2opt_val["write_qasm_files"], {"yes", "no"}, "write (un-)scheduled (with and without resource-constraint) qasm files", true);
           app->add_set_ignore_case("--write_report_files", opt_name2opt_val["write_report_files"], {"yes", "no"}, "write report files on circuit characteristics and pass results", true);
->>>>>>> d0106025
       }
 
       void print_current_values()
