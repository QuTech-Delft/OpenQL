--- conflicted
+++ resolved
@@ -328,15 +328,15 @@
  * @brief  Visualizer pass constructor
  * @param  Name of the visualizer pass
  */
-VisualizerPass::VisualizerPass(const std::string &name) : AbstractPass(name) {
+VisualizerPass::VisualizerPass(const Str &name) : AbstractPass(name) {
 }
 
 /**
  * @brief  Visualize the quantum program
  * @param  Program object to be read
  */
-void VisualizerPass::runOnProgram(ql::quantum_program *program) {
-    DOUT("run VisualizerPass with name = " << getPassName() << " on program " << program->name);
+void VisualizerPass::runOnProgram(quantum_program *program) {
+    QL_DOUT("run VisualizerPass with name = " << getPassName() << " on program " << program->name);
     
     ql::visualize(program, getPassOptions()->getOption("visualizer_type"), {
         getPassOptions()->getOption("visualizer_config_path"),
@@ -510,7 +510,6 @@
 
     ///@todo-rn: update this list with meaningful pass options
     // default values
-<<<<<<< HEAD
     opt_name2opt_val.set("skip") = "no";
     opt_name2opt_val.set("write_report_files") = "no";
     opt_name2opt_val.set("write_qasm_files") = "no";
@@ -518,6 +517,9 @@
     opt_name2opt_val.set("hwconfig") = "none";
     opt_name2opt_val.set("nqubits") = "100";
     opt_name2opt_val.set("eqasm_compiler_name") = "cc_light_compiler";
+    opt_name2opt_val.set("visualizer_type") = "CIRCUIT";
+    opt_name2opt_val.set("visualizer_config_path") = "visualizer_config.json";
+    opt_name2opt_val.set("visualizer_waveform_mapping_path") = "waveform_mapping.json";
 
     // add options with default values and list of possible values
     app->add_set_ignore_case("--skip", opt_name2opt_val.at("skip"), {"yes", "no"}, "skip running the pass", true);
@@ -527,30 +529,9 @@
     app->add_option("--hwconfig", opt_name2opt_val.at("hwconfig"), "path to the platform configuration file", true);
     app->add_option("--nqubits", opt_name2opt_val.at("nqubits"), "number of qubits used by the program", true);
     app->add_set_ignore_case("--eqasm_compiler_name", opt_name2opt_val.at("eqasm_compiler_name"), {"cc_light_compiler", "eqasm_backend_cc"}, "Set the compiler backend", true);
-=======
-    opt_name2opt_val["skip"] = "no";
-    opt_name2opt_val["write_report_files"] = "no";
-    opt_name2opt_val["write_qasm_files"] = "no";
-    opt_name2opt_val["read_qasm_files"] = "no";
-    opt_name2opt_val["hwconfig"] = "none";
-    opt_name2opt_val["nqubits"] = "100";
-    opt_name2opt_val["eqasm_compiler_name"] = "cc_light_compiler";
-    opt_name2opt_val["visualizer_type"] = "CIRCUIT";
-    opt_name2opt_val["visualizer_config_path"] = "visualizer_config.json";
-    opt_name2opt_val["visualizer_waveform_mapping_path"] = "waveform_mapping.json";
-
-    // add options with default values and list of possible values
-    app->add_set_ignore_case("--skip", opt_name2opt_val["skip"], {"yes", "no"}, "skip running the pass", true);
-    app->add_set_ignore_case("--write_report_files", opt_name2opt_val["write_report_files"], {"yes", "no"}, "report compiler statistics", true);
-    app->add_set_ignore_case("--write_qasm_files", opt_name2opt_val["write_qasm_files"], {"yes", "no"}, "write (un-)scheduled (with and without resource-constraint) qasm files", true);
-    app->add_set_ignore_case("--read_qasm_files", opt_name2opt_val["read_qasm_files"], {"yes", "no"}, "read (un-)scheduled (with and without resource-constraint) qasm files", true);
-    app->add_option("--hwconfig", opt_name2opt_val["hwconfig"], "path to the platform configuration file", true);
-    app->add_option("--nqubits", opt_name2opt_val["nqubits"], "number of qubits used by the program", true);
-    app->add_set_ignore_case("--eqasm_compiler_name", opt_name2opt_val["eqasm_compiler_name"], {"cc_light_compiler", "eqasm_backend_cc"}, "Set the compiler backend", true);
-    app->add_option("--visualizer_type", opt_name2opt_val["visualizer_type"], "the type of visualization performed", true);
-    app->add_option("--visualizer_config_path", opt_name2opt_val["visualizer_config_path"], "path to the visualizer configuration file", true);
-    app->add_option("--visualizer_waveform_mapping_path", opt_name2opt_val["visualizer_waveform_mapping_path"], "path to the visualizer waveform mapping file", true);
->>>>>>> f5af0347
+    app->add_option("--visualizer_type", opt_name2opt_val.at("visualizer_type"), "the type of visualization performed", true);
+    app->add_option("--visualizer_config_path", opt_name2opt_val.at("visualizer_config_path"), "path to the visualizer configuration file", true);
+    app->add_option("--visualizer_waveform_mapping_path", opt_name2opt_val.at("visualizer_waveform_mapping_path"), "path to the visualizer waveform mapping file", true);
 }
 
 /**
