--- conflicted
+++ resolved
@@ -129,14 +129,11 @@
         const std::vector<size_t> &qubits,
         const CReg &destination
     );
-<<<<<<< HEAD
-=======
     void gate_preset_condition(
         const std::string &condstring,
         const std::vector<size_t> &condregs
     );
     void gate_clear_condition();
->>>>>>> 8dbf631b
     void condgate(
         const std::string &name,
         const std::vector<size_t> &qubits,
