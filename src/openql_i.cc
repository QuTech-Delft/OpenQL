/** \file
 * Implementation for Python interface classes.
 */

#include "openql_i.h"

#include "version.h"

static bool initialized = false;

/**
 * Initializes the OpenQL library, for as far as this must be done. This should
 * be called by the user (in Python) before anything else.
 *
 * Currently this just resets the options to their default values to give the
 * user a clean slate to work with in terms of global variables (in case someone
 * else has used the library in the same interpreter before them, for instance,
 * as might happen with ipython/Jupyter in a shared notebook server, or during
 * test suites), but it may initialize more things in the future.
 */
void initialize() {
    if (initialized) {
        QL_IOUT("re-initializing OpenQL library");
    } else {
        QL_IOUT("initializing OpenQL library");
    }
    initialized = true;
    ql::options::reset_options();
}

std::string get_version() {
    return OPENQL_VERSION_STRING;
}

void set_option(const std::string &option_name, const std::string &option_value) {
    if (!initialized) {
        QL_WOUT("option set before initialize()! In the future, please call initialize() before anything else!");
        initialize();
    }
    ql::options::set(option_name, option_value);
}

std::string get_option(const std::string &option_name) {
    return ql::options::get(option_name);
}

void print_options() {
    ql::options::print();
}

Platform::Platform() {}

Platform::Platform(
    const std::string &name,
    const std::string &config_file
) :
    name(name),
    config_file(config_file)
{
    if (!initialized) {
        QL_WOUT("platform constructed before initialize()! In the future, please call initialize() before anything else!");
        initialize();
    }
    platform = new ql::quantum_platform(name, config_file);
}

size_t Platform::get_qubit_number() const {
    return platform->get_qubit_number();
}

CReg::CReg(size_t id) {
    creg = new ql::creg(id);
}

CReg::~CReg() {
    delete(creg);
}

Operation::Operation(const CReg &lop, const std::string &op, const CReg &rop) {
    operation = new ql::operation(*(lop.creg), op, *(rop.creg));
}

Operation::Operation(const std::string &op, const CReg &rop) {
    operation = new ql::operation(op, *(rop.creg));
}

Operation::Operation(const CReg &lop) {
    operation = new ql::operation(*(lop.creg));
}

Operation::Operation(int val) {
    operation = new ql::operation(val);
}

Operation::~Operation() {
    delete(operation);
}

Unitary::Unitary(
    const std::string &name,
    const std::vector<std::complex<double>> &matrix
) :
    name(name)
{
    unitary = new ql::unitary(name, {matrix.begin(), matrix.end()});
}

Unitary::~Unitary() {
    delete(unitary);
}

void Unitary::decompose() {
    unitary->decompose();
}

bool Unitary::is_decompose_support_enabled() {
    return ql::unitary::is_decompose_support_enabled();
}

Kernel::Kernel(const std::string &name) : name(name) {
    QL_DOUT(" API::Kernel named: " << name);
    kernel = new ql::quantum_kernel(name);
}

Kernel::Kernel(
    const std::string &name,
    const Platform &platform,
    size_t qubit_count,
    size_t creg_count,
    size_t breg_count
) :
    name(name),
    platform(platform),
    qubit_count(qubit_count),
    creg_count(creg_count),
    breg_count(breg_count)
{
    QL_WOUT("Kernel(name,Platform,#qbit,#creg,#breg) API will soon be deprecated according to issue #266 - OpenQL v0.9");
    kernel = new ql::quantum_kernel(name, *(platform.platform), qubit_count, creg_count, breg_count);
}

void Kernel::identity(size_t q0) {
    kernel->identity(q0);
}

void Kernel::hadamard(size_t q0) {
    kernel->hadamard(q0);
}

void Kernel::s(size_t q0) {
    kernel->s(q0);
}

void Kernel::sdag(size_t q0) {
    kernel->sdag(q0);
}

void Kernel::t(size_t q0) {
    kernel->t(q0);
}

void Kernel::tdag(size_t q0) {
    kernel->tdag(q0);
}

void Kernel::x(size_t q0) {
    kernel->x(q0);
}

void Kernel::y(size_t q0) {
    kernel->y(q0);
}

void Kernel::z(size_t q0) {
    kernel->z(q0);
}

void Kernel::rx90(size_t q0) {
    kernel->rx90(q0);
}

void Kernel::mrx90(size_t q0) {
    kernel->mrx90(q0);
}

void Kernel::rx180(size_t q0) {
    kernel->rx180(q0);
}

void Kernel::ry90(size_t q0) {
    kernel->ry90(q0);
}

void Kernel::mry90(size_t q0) {
    kernel->mry90(q0);
}

void Kernel::ry180(size_t q0) {
    kernel->ry180(q0);
}

void Kernel::rx(size_t q0, double angle) {
    kernel->rx(q0, angle);
}

void Kernel::ry(size_t q0, double angle) {
    kernel->ry(q0, angle);
}

void Kernel::rz(size_t q0, double angle) {
    kernel->rz(q0, angle);
}

void Kernel::measure(size_t q0) {
    QL_DOUT("Python k.measure([" << q0 << "])");
    kernel->measure(q0);
}

void Kernel::measure(size_t q0, size_t b0) {
<<<<<<< HEAD
=======
    QL_DOUT("Python k.measure([" << q0 << "], [" << b0 << "])");
>>>>>>> 8dbf631b
    kernel->measure(q0, b0);
}

void Kernel::prepz(size_t q0) {
    kernel->prepz(q0);
}

void Kernel::cnot(size_t q0, size_t q1) {
    kernel->cnot(q0,q1);
}

void Kernel::cphase(size_t q0, size_t q1) {
    kernel->cphase(q0,q1);
}

void Kernel::cz(size_t q0, size_t q1) {
    kernel->cz(q0,q1);
}

void Kernel::toffoli(size_t q0, size_t q1, size_t q2) {
    kernel->toffoli(q0,q1,q2);
}

void Kernel::clifford(int id, size_t q0) {
    kernel->clifford(id, q0);
}

void Kernel::wait(const std::vector<size_t> &qubits, size_t duration) {
    kernel->wait({qubits.begin(), qubits.end()}, duration);
}

void Kernel::barrier(const std::vector<size_t> &qubits) {
    kernel->wait({qubits.begin(), qubits.end()}, 0);
}

std::string Kernel::get_custom_instructions() const {
    return kernel->get_gates_definition();
}

void Kernel::display() {
    kernel->display();
}

void Kernel::gate(
    const std::string &name,
    const std::vector<size_t> &qubits,
    size_t duration,
    double angle,
    const std::vector<size_t> &bregs,
    const std::string &condstring,
    const std::vector<size_t> &condregs
) {
<<<<<<< HEAD
=======
    QL_DOUT(
        "Python k.gate("
        << name
        << ", "
        << ql::utils::Vec<size_t>(qubits.begin(), qubits.end())
        << ", "
        << duration
        << ", "
        << angle
        << ", "
        << ql::utils::Vec<size_t>(bregs.begin(), bregs.end())
        << ", "
        << condstring
        << ", "
        << ql::utils::Vec<size_t>(condregs.begin(), condregs.end())
        << ")"
    );
>>>>>>> 8dbf631b
    ql::cond_type_t condvalue;
    if      (condstring == "COND_ALWAYS") condvalue = ql::cond_always;
    else if (condstring == "COND_NEVER") condvalue = ql::cond_never;
    else if (condstring == "COND") condvalue = ql::cond;
    else if (condstring == "COND_NOT") condvalue = ql::cond_not;
    else if (condstring == "COND_AND") condvalue = ql::cond_and;
    else if (condstring == "COND_NAND") condvalue = ql::cond_nand;
    else if (condstring == "COND_OR") condvalue = ql::cond_or;
    else if (condstring == "COND_NOR") condvalue = ql::cond_nor;
    else if (condstring == "COND_XOR") condvalue = ql::cond_xor;
    else if (condstring == "COND_NXOR") condvalue = ql::cond_nxor;
    else {
        throw std::runtime_error("Error: Unknown condition " + condstring);
    }
    kernel->gate(
        name,
        {qubits.begin(), qubits.end()},
        {},
        duration,
        angle,
        {bregs.begin(), bregs.end()},
        condvalue,
        {condregs.begin(), condregs.end()}
    );
}

void Kernel::gate(
    const std::string &name,
    const std::vector<size_t> &qubits,
    const CReg &destination
) {
    QL_DOUT(
        "Python k.gate("
        << name
        << ", "
        << ql::utils::Vec<size_t>(qubits.begin(), qubits.end())
        << ",  "
        << (destination.creg)->id
        << ") # (name,qubits,creg-destination)"
    );
    kernel->gate(name, {qubits.begin(), qubits.end()}, {(destination.creg)->id} );
}

<<<<<<< HEAD
=======
void Kernel::gate_preset_condition(
    const std::string &condstring,
    const std::vector<size_t> &condregs
) {
    QL_DOUT("Python k.gate_preset_condition("<<condstring<<", condregs)");
    ql::cond_type_t condvalue;
    if      (condstring == "COND_ALWAYS") condvalue = ql::cond_always;
    else if (condstring == "COND_NEVER") condvalue = ql::cond_never;
    else if (condstring == "COND") condvalue = ql::cond;
    else if (condstring == "COND_NOT") condvalue = ql::cond_not;
    else if (condstring == "COND_AND") condvalue = ql::cond_and;
    else if (condstring == "COND_NAND") condvalue = ql::cond_nand;
    else if (condstring == "COND_OR") condvalue = ql::cond_or;
    else if (condstring == "COND_NOR") condvalue = ql::cond_nor;
    else if (condstring == "COND_XOR") condvalue = ql::cond_xor;
    else if (condstring == "COND_NXOR") condvalue = ql::cond_nxor;
    else {
        throw std::runtime_error("Error: Unknown condition " + condstring);
    }
    kernel->gate_preset_condition(
        condvalue,
        {condregs.begin(), condregs.end()}
    );
}

void Kernel::gate_clear_condition() {
    QL_DOUT("Python k.gate_clear_condition()");
    kernel->gate_clear_condition();
}

>>>>>>> 8dbf631b
void Kernel::condgate(
    const std::string &name,
    const std::vector<size_t> &qubits,
    const std::string &condstring,
    const std::vector<size_t> &condregs
) {
<<<<<<< HEAD
=======
    QL_DOUT(
        "Python k.condgate("
        << name
        << ", "
        << ql::utils::Vec<size_t>(qubits.begin(), qubits.end())
        << ", "
        << condstring
        << ", "
        << ql::utils::Vec<size_t>(condregs.begin(), condregs.end())
        << ")"
    );
>>>>>>> 8dbf631b
    ql::cond_type_t condvalue;
    if      (condstring == "COND_ALWAYS") condvalue = ql::cond_always;
    else if (condstring == "COND_NEVER") condvalue = ql::cond_never;
    else if (condstring == "COND") condvalue = ql::cond;
    else if (condstring == "COND_NOT") condvalue = ql::cond_not;
    else if (condstring == "COND_AND") condvalue = ql::cond_and;
    else if (condstring == "COND_NAND") condvalue = ql::cond_nand;
    else if (condstring == "COND_OR") condvalue = ql::cond_or;
    else if (condstring == "COND_NOR") condvalue = ql::cond_nor;
    else if (condstring == "COND_XOR") condvalue = ql::cond_xor;
    else if (condstring == "COND_NXOR") condvalue = ql::cond_nxor;
    else {
        throw std::runtime_error("Error: Unknown condition " + condstring);
    }
    kernel->gate(
        name,
        {qubits.begin(), qubits.end()},
        {},
        0,
        0.0,
        {},
        condvalue,
        {condregs.begin(), condregs.end()}
    );
}

void Kernel::gate(const Unitary &u, const std::vector<size_t> &qubits) {
    kernel->gate(*(u.unitary), {qubits.begin(), qubits.end()});
}

void Kernel::classical(const CReg &destination, const Operation &operation) {
    kernel->classical(*(destination.creg), *(operation.operation));
}

void Kernel::classical(const std::string &operation) {
    kernel->classical(operation);
}

void Kernel::controlled(
    const Kernel &k,
    const std::vector<size_t> &control_qubits,
    const std::vector<size_t> &ancilla_qubits
) {
    kernel->controlled(k.kernel, {control_qubits.begin(), control_qubits.end()}, {ancilla_qubits.begin(), ancilla_qubits.end()});
}

void Kernel::conjugate(const Kernel &k) {
    kernel->conjugate(k.kernel);
}

Kernel::~Kernel() {
    delete(kernel);
}

Program::Program(const std::string &name) : name(name) {
    QL_DOUT("SWIG Program(name) constructor for name: " << name);
    program = new ql::quantum_program(name);
}

Program::Program(
    const std::string &name,
    const Platform &platform,
    size_t qubit_count,
    size_t creg_count,
    size_t breg_count
) :
    name(name),
    platform(platform),
    qubit_count(qubit_count),
    creg_count(creg_count),
    breg_count(breg_count)
{
    QL_WOUT("Program(name,Platform,#qbit,#creg,#breg) API will soon be deprecated according to issue #266 - OpenQL v0.9");
    program = new ql::quantum_program(name, *(platform.platform), qubit_count, creg_count, breg_count);
}

void Program::set_sweep_points(const std::vector<double> &sweep_points) {
    QL_WOUT("This will soon be deprecated according to issue #76");
    program->sweep_points = sweep_points;
}

std::vector<double> Program::get_sweep_points() const {
    QL_WOUT("This will soon be deprecated according to issue #76");
    return std::vector<double>(program->sweep_points.begin(), program->sweep_points.end());
}

void Program::add_kernel(const Kernel &k) {
    program->add(*(k.kernel));
}

void Program::add_program(const Program &p) {
    program->add_program(*(p.program));
}

void Program::add_if(const Kernel &k, const Operation &operation) {
    program->add_if(*(k.kernel), *(operation.operation));
}

void Program::add_if(const Program &p, const Operation &operation) {
    program->add_if( *(p.program), *(operation.operation));
}

void Program::add_if_else(const Kernel &k_if, const Kernel &k_else, const Operation &operation) {
    program->add_if_else(*(k_if.kernel), *(k_else.kernel), *(operation.operation));
}

void Program::add_if_else(const Program &p_if, const Program &p_else, const Operation &operation) {
    program->add_if_else(*(p_if.program), *(p_else.program), *(operation.operation));
}

void Program::add_do_while(const Kernel &k, const Operation &operation) {
    program->add_do_while(*(k.kernel), *(operation.operation));
}

void Program::add_do_while(const Program &p, const Operation &operation) {
    program->add_do_while(*(p.program), *(operation.operation));
}

void Program::add_for(const Kernel &k, size_t iterations) {
    program->add_for( *(k.kernel), iterations);
}

void Program::add_for(const Program &p, size_t iterations) {
    program->add_for( *(p.program), iterations);
}

void Program::compile() {
    //program->compile();
    program->compile_modular();
}

std::string Program::microcode() const {
#if OPT_MICRO_CODE
    return program->microcode();
#else
    return std::string("microcode disabled");
#endif
}

void Program::print_interaction_matrix() const {
    program->print_interaction_matrix();
}

void Program::write_interaction_matrix() const {
    program->write_interaction_matrix();
}

Program::~Program() {
    // std::cout << "program::~program()" << std::endl;
    // leave deletion to SWIG, otherwise the python unit test framework fails
    // FIXME JvS: above is impressively broken, this just means it's never
    //  deleted. It's not like SWIG has some magical garbage collector or
    //  something.
    //delete(program);
}

cQasmReader::cQasmReader(
    const Platform &q_platform,
    const Program &q_program
) :
    platform(q_platform),
    program(q_program)
{
    cqasm_reader_ = new ql::cqasm_reader(*(platform.platform), *(program.program));
}

cQasmReader::cQasmReader(
    const Platform &q_platform,
    const Program &q_program,
    const std::string &gateset_fname
) :
    platform(q_platform),
    program(q_program)
{
    cqasm_reader_ = new ql::cqasm_reader(*(platform.platform), *(program.program), gateset_fname);
}

void cQasmReader::string2circuit(const std::string &cqasm_str) {
    cqasm_reader_->string2circuit(cqasm_str);
}

void cQasmReader::file2circuit(const std::string &cqasm_file_path) {
    cqasm_reader_->file2circuit(cqasm_file_path);
}

cQasmReader::~cQasmReader() {
    // leave deletion to SWIG, otherwise the python unit test framework fails
    // FIXME JvS: above is impressively broken, this just means it's never
    //  deleted. It's not like SWIG has some magical garbage collector or
    //  something.
    // delete cqasm_reader_;
}

Compiler::Compiler(const std::string &name) : name(name) {
    compiler = new ql::quantum_compiler(name);
}

void Compiler::compile(Program &program) {
    QL_DOUT(" Compiler " << name << " compiles program  " << program.name);
    compiler->compile(program.program);
}

void Compiler::add_pass_alias(const std::string &realPassName, const std::string &symbolicPassName) {
    QL_DOUT(" Add pass " << realPassName << " under alias name  " << symbolicPassName);
    compiler->addPass(realPassName,symbolicPassName);
}

void Compiler::add_pass(const std::string &realPassName) {
    QL_DOUT(" Add pass " << realPassName << " with no alias");
    compiler->addPass(realPassName);
}

void Compiler::set_pass_option(
    const std::string &passName,
    const std::string &optionName,
    const std::string &optionValue
) {
    QL_DOUT(" Set option " << optionName << " = " << optionValue << " for pass " << passName);
    compiler->setPassOption(passName,optionName, optionValue);
}<|MERGE_RESOLUTION|>--- conflicted
+++ resolved
@@ -217,10 +217,7 @@
 }
 
 void Kernel::measure(size_t q0, size_t b0) {
-<<<<<<< HEAD
-=======
     QL_DOUT("Python k.measure([" << q0 << "], [" << b0 << "])");
->>>>>>> 8dbf631b
     kernel->measure(q0, b0);
 }
 
@@ -273,8 +270,6 @@
     const std::string &condstring,
     const std::vector<size_t> &condregs
 ) {
-<<<<<<< HEAD
-=======
     QL_DOUT(
         "Python k.gate("
         << name
@@ -292,7 +287,6 @@
         << ql::utils::Vec<size_t>(condregs.begin(), condregs.end())
         << ")"
     );
->>>>>>> 8dbf631b
     ql::cond_type_t condvalue;
     if      (condstring == "COND_ALWAYS") condvalue = ql::cond_always;
     else if (condstring == "COND_NEVER") condvalue = ql::cond_never;
@@ -336,8 +330,6 @@
     kernel->gate(name, {qubits.begin(), qubits.end()}, {(destination.creg)->id} );
 }
 
-<<<<<<< HEAD
-=======
 void Kernel::gate_preset_condition(
     const std::string &condstring,
     const std::vector<size_t> &condregs
@@ -368,15 +360,12 @@
     kernel->gate_clear_condition();
 }
 
->>>>>>> 8dbf631b
 void Kernel::condgate(
     const std::string &name,
     const std::vector<size_t> &qubits,
     const std::string &condstring,
     const std::vector<size_t> &condregs
 ) {
-<<<<<<< HEAD
-=======
     QL_DOUT(
         "Python k.condgate("
         << name
@@ -388,7 +377,6 @@
         << ql::utils::Vec<size_t>(condregs.begin(), condregs.end())
         << ")"
     );
->>>>>>> 8dbf631b
     ql::cond_type_t condvalue;
     if      (condstring == "COND_ALWAYS") condvalue = ql::cond_always;
     else if (condstring == "COND_NEVER") condvalue = ql::cond_never;
