/** \file
 * Quantum gate abstraction implementation.
 */

#pragma once

#include "utils/str.h"
#include "utils/vec.h"
#include "utils/json.h"
#include "utils/misc.h"
#include "matrix.h"

namespace ql {

typedef utils::Str instruction_t;

// gate types
typedef enum __gate_type_t
{
    __identity_gate__,
    __hadamard_gate__,
    __pauli_x_gate__,
    __pauli_y_gate__,
    __pauli_z_gate__,
    __phase_gate__,
    __phasedag_gate__,
    __t_gate__,
    __tdag_gate__,
    __rx90_gate__,
    __mrx90_gate__,
    __rx180_gate__,
    __ry90_gate__,
    __mry90_gate__,
    __ry180_gate__,
    __rx_gate__,
    __ry_gate__,
    __rz_gate__,
    __prepz_gate__,
    __cnot_gate__,
    __cphase_gate__,
    __toffoli_gate__,
    __custom_gate__,
    __composite_gate__,
    __measure_gate__,
    __display__,
    __display_binary__,
    __nop_gate__,
    __dummy_gate__,
    __swap_gate__,
    __wait_gate__,
    __classical_gate__
} gate_type_t;

const utils::Complex identity_c[] = {
    1.0, 0.0,
    0.0, 1.0
};

const utils::Complex pauli_x_c[] {
    0.0, 1.0,
    1.0, 0.0
};

const utils::Complex pauli_y_c[] {
    0.0, -utils::IM,
    utils::IM, 0.0
};

const utils::Complex pauli_z_c[] {
    1.0, 0.0,
    0.0, -1.0
};

const utils::Complex hadamard_c[] = {
    utils::sqrt(0.5), utils::sqrt(0.5),
    utils::sqrt(0.5), -utils::sqrt(0.5)
};

const utils::Complex phase_c[] {
    1.0, 0.0,
    0.0, utils::IM
};

const utils::Complex phasedag_c[] = {
    1.0, 0.0,
    0.0, -utils::IM
};

const utils::Complex t_c[] = {
    1.0, 0.0,
    0.0, utils::expi(0.25 * utils::PI)
};

const utils::Complex tdag_c[] = {
    1.0, 0.0,
    0.0, utils::expi(-0.25 * utils::PI)
};

const utils::Complex rx90_c[] = {
    utils::sqrt(0.5), -utils::IM * utils::sqrt(0.5),
    -utils::IM * utils::sqrt(0.5), utils::sqrt(0.5)
};

const utils::Complex ry90_c[] = {
    utils::sqrt(0.5), -utils::sqrt(0.5),
    utils::sqrt(0.5), utils::sqrt(0.5)
};

const utils::Complex mrx90_c[] = {
    utils::sqrt(0.5), utils::IM * utils::sqrt(0.5),
    utils::IM * utils::sqrt(0.5), utils::sqrt(0.5)
};

const utils::Complex mry90_c[] = {
    utils::sqrt(0.5), utils::sqrt(0.5),
    -utils::sqrt(0.5), utils::sqrt(0.5)
};

const utils::Complex rx180_c[] = {
    0.0, -utils::IM,
    -utils::IM, 0.0
};

const utils::Complex ry180_c[] = {
    0.0, -utils::IM,
    -utils::IM, 0.0
};

/**
 * to do : multi-qubit gates should not be represented by their matrix (the matrix depends on the ctrl/target qubit locations, the simulation using such matrix is inefficient as well...)
 */

const utils::Complex cnot_c[] = {
    1.0, 0.0, 0.0, 0.0,
    0.0, 1.0, 0.0, 0.0,
    0.0, 0.0, 0.0, 1.0,
    0.0, 0.0, 1.0, 0.0
};

const utils::Complex cphase_c[] = {
    1.0, 0.0, 0.0, 0.0,
    0.0, 1.0, 0.0, 0.0,
    0.0, 0.0, 1.0, 0.0,
    0.0, 0.0, 0.0, -1.0
};

const utils::Complex swap_c[] = {
    1.0, 0.0, 0.0, 0.0,
    0.0, 0.0, 1.0, 0.0,
    0.0, 1.0, 0.0, 0.0,
    0.0, 0.0, 0.0, 1.0
};

const utils::Complex toffoli_c[] = {
    1.0, 0.0, 0.0, 0.0, 0.0, 0.0, 0.0, 0.0,
    0.0, 1.0, 0.0, 0.0, 0.0, 0.0, 0.0, 0.0,
    0.0, 0.0, 1.0, 0.0, 0.0, 0.0, 0.0, 0.0,
    0.0, 0.0, 0.0, 1.0, 0.0, 0.0, 0.0, 0.0,
    0.0, 0.0, 0.0, 0.0, 1.0, 0.0, 0.0, 0.0,
    0.0, 0.0, 0.0, 0.0, 0.0, 1.0, 0.0, 0.0,
    0.0, 0.0, 0.0, 0.0, 0.0, 0.0, 0.0, 1.0,
    0.0, 0.0, 0.0, 0.0, 0.0, 0.0, 1.0, 0.0
};

const utils::Complex nop_c[] = {
    1.0, 0.0,
    0.0, 1.0
};

/*
 * additional definitions for describing conditional gates
 */
typedef enum e_cond_type {
    // 0 operands:
    cond_always, cond_never,
    // 1 operand:
    cond_unary, cond_not,
    // 2 operands
    cond_and, cond_nand, cond_or, cond_nor, cond_xor, cond_nxor
} cond_type_t;

const utils::UInt MAX_CYCLE = utils::MAX;

/**
 * gate interface
 */
class gate {
public:
    utils::Str name;
    utils::Vec<utils::UInt> operands;             // qubit operands
    utils::Vec<utils::UInt> creg_operands;
    utils::Vec<utils::UInt> breg_operands;        // bit operands e.g. assigned to by measure; cond_operands are separate
<<<<<<< HEAD
    utils::Int int_operand = 0;					// FIXME: move to class 'classical'
=======
    utils::Vec<utils::UInt> cond_operands;        // 0, 1 or 2 bit operands of condition
    cond_type_t condition = cond_always;          // defines condition and by that number of bit operands of condition
    utils::Int int_operand = 0;
>>>>>>> 2726e1b3
    utils::UInt duration = 0;
    utils::Real angle = 0.0;                      // for arbitrary rotations
    utils::UInt cycle = MAX_CYCLE;                // cycle after scheduling; MAX_CYCLE indicates undefined
    virtual ~gate() = default;
    virtual instruction_t qasm() const = 0;
    virtual gate_type_t   type() const = 0;
    virtual cmat_t        mat()  const = 0;  // to do : change cmat_t type to avoid stack smashing on 2 qubits gate operations
<<<<<<< HEAD
    utils::Vec<utils::UInt> cond_operands;        // 0, 1 or 2 bit operands of condition
    cond_type_t condition = cond_always;          // defines condition and by that number of bit operands of condition
=======
    utils::Str visual_type = ""; // holds the visualization type of this gate that will be linked to a specific configuration in the visualizer
>>>>>>> 2726e1b3
    utils::Bool is_conditional() const;           // whether gate has condition that is NOT cond_always
    instruction_t cond_qasm() const;              // returns the condition expression in qasm layout
    static utils::Bool is_valid_cond(cond_type_t condition, const utils::Vec<utils::UInt> &cond_operands);
};



/****************************************************************************\
| Standard gates
\****************************************************************************/

class identity : public gate {
public:
    cmat_t m;
    explicit identity(utils::UInt q);
    instruction_t qasm() const override;
    gate_type_t type() const override;
    cmat_t mat() const override;
};

class hadamard : public gate {
public:
    cmat_t m;
    explicit hadamard(utils::UInt q);
    instruction_t qasm() const override;
    gate_type_t type() const override;
    cmat_t mat() const override;
};

class phase : public gate {
public:
    cmat_t m;
    explicit phase(utils::UInt q);
    instruction_t qasm() const override;
    gate_type_t type() const override;
    cmat_t mat() const override;
};

class phasedag : public gate {
public:
    cmat_t m;
    explicit phasedag(utils::UInt q);
    instruction_t qasm() const override;
    gate_type_t type() const override;
    cmat_t mat() const override;
};

class rx : public gate {
public:
    cmat_t m;
    rx(utils::UInt q, utils::Real theta);
    instruction_t qasm() const override;
    gate_type_t type() const override;
    cmat_t mat() const override;
};

class ry : public gate {
public:
    cmat_t m;
    ry(utils::UInt q, utils::Real theta);
    instruction_t qasm() const override;
    gate_type_t type() const override;
    cmat_t mat() const override;
};

class rz : public gate {
public:
    cmat_t m;
    rz(utils::UInt q, utils::Real theta);
    instruction_t qasm() const override;
    gate_type_t type() const override;
    cmat_t mat() const override;
};

class t : public gate {
public:
    cmat_t m;
    explicit t(utils::UInt q);
    instruction_t qasm() const override;
    gate_type_t type() const override;
    cmat_t mat() const override;
};

class tdag : public gate {
public:
    cmat_t m;
    explicit tdag(utils::UInt q);
    instruction_t qasm() const override;
    gate_type_t type() const override;
    cmat_t mat() const override;
};

class pauli_x : public gate {
public:
    cmat_t m;
    explicit pauli_x(utils::UInt q);
    instruction_t qasm() const override;
    gate_type_t type() const override;
    cmat_t mat() const override;
};

class pauli_y : public gate {
public:
    cmat_t m;
    explicit pauli_y(utils::UInt q);
    instruction_t qasm() const override;
    gate_type_t type() const override;
    cmat_t mat() const override;
};

class pauli_z : public gate {
public:
    cmat_t m;
    explicit pauli_z(utils::UInt q);
    instruction_t qasm() const override;
    gate_type_t type() const override;
    cmat_t mat() const override;
};

class rx90 : public gate {
public:
    cmat_t m;
    explicit rx90(utils::UInt q);
    instruction_t qasm() const override;
    gate_type_t type() const override;
    cmat_t mat() const override;
};

class mrx90 : public gate {
public:
    cmat_t m;
    explicit mrx90(utils::UInt q);
    instruction_t qasm() const override;
    gate_type_t type() const override;
    cmat_t mat() const override;
};

class rx180 : public gate {
public:
    cmat_t m;
    explicit rx180(utils::UInt q);
    instruction_t qasm() const override;
    gate_type_t type() const override;
    cmat_t mat() const override;
};

class ry90 : public gate {
public:
    cmat_t m;
    explicit ry90(utils::UInt q);
    instruction_t qasm() const override;
    gate_type_t type() const override;
    cmat_t mat() const override;
};

class mry90 : public gate {
public:
    cmat_t m;
    explicit mry90(utils::UInt q);
    instruction_t qasm() const override;
    gate_type_t type() const override;
    cmat_t mat() const override;
};

class ry180 : public gate {
public:
    cmat_t m;
    explicit ry180(utils::UInt q);
    instruction_t qasm() const override;
    gate_type_t type() const override;
    cmat_t mat() const override;
};

class measure : public gate {
public:
    cmat_t m;
    explicit measure(utils::UInt q);
    measure(utils::UInt q, utils::UInt c);
    instruction_t qasm() const override;
    gate_type_t type() const override;
    cmat_t mat() const override;
};

class prepz : public gate {
public:
    cmat_t m;
    explicit prepz(utils::UInt q);
    instruction_t qasm() const override;
    gate_type_t type() const override;
    cmat_t mat() const override;
};

class cnot : public gate {
public:
    cmat_t m;
    cnot(utils::UInt q1, utils::UInt q2);
    instruction_t qasm() const override;
    gate_type_t type() const override;
    cmat_t mat() const override;
};

class cphase : public gate {
public:
    cmat_t m;
    cphase(utils::UInt q1, utils::UInt q2);
    instruction_t qasm() const override;
    gate_type_t type() const override;
    cmat_t mat() const override;
};

class toffoli : public gate {
public:
    cmat_t m;
    toffoli(utils::UInt q1, utils::UInt q2, utils::UInt q3);
    instruction_t qasm() const override;
    gate_type_t type() const override;
    cmat_t mat() const override;
};

class nop : public gate {
public:
    cmat_t m;
    nop();
    instruction_t qasm() const override;
    gate_type_t type() const override;
    cmat_t mat() const override;
};

class swap : public gate {
public:
    cmat_t m;
    swap(utils::UInt q1, utils::UInt q2);
    instruction_t qasm() const override;
    gate_type_t type() const override;
    cmat_t mat() const override;
};

/****************************************************************************\
| Special gates
\****************************************************************************/

class wait : public gate {
public:
    cmat_t m;
    utils::UInt duration_in_cycles;

    wait(utils::Vec<utils::UInt> qubits, utils::UInt d, utils::UInt dc);
    instruction_t qasm() const override;
    gate_type_t type() const override;
    cmat_t mat() const override;
};

class SOURCE : public gate {
public:
    cmat_t m;
    SOURCE();
    instruction_t qasm() const override;
    gate_type_t type() const override;
    cmat_t mat() const override;
};

class SINK : public gate {
public:
    cmat_t m;
    SINK();
    instruction_t qasm() const override;
    gate_type_t type() const override;
    cmat_t mat() const override;
};

class display : public gate {
public:
    cmat_t m;
    display();
    instruction_t qasm() const override;
    gate_type_t type() const override;
    cmat_t mat() const override;
};

class custom_gate : public gate {
public:
    cmat_t m; // matrix representation
    utils::Str arch_operation_name;  // name of instruction in the architecture (e.g. cc_light_instr)
    explicit custom_gate(const utils::Str &name);
    custom_gate(const custom_gate &g);
    static bool is_qubit_id(const utils::Str &str);
    static utils::UInt qubit_id(const utils::Str &qubit);
    void load(nlohmann::json &instr);
    void print_info() const;
    instruction_t qasm() const override;
    gate_type_t type() const override;
    cmat_t mat() const override;
};

class composite_gate : public custom_gate {
public:
    cmat_t m;
    utils::Vec<gate *> gs;
    explicit composite_gate(const utils::Str &name);
    composite_gate(const utils::Str &name, const utils::Vec<gate*> &seq);
    instruction_t qasm() const override;
    gate_type_t type() const override;
    cmat_t mat() const override;
};

} // namespace ql<|MERGE_RESOLUTION|>--- conflicted
+++ resolved
@@ -190,13 +190,9 @@
     utils::Vec<utils::UInt> operands;             // qubit operands
     utils::Vec<utils::UInt> creg_operands;
     utils::Vec<utils::UInt> breg_operands;        // bit operands e.g. assigned to by measure; cond_operands are separate
-<<<<<<< HEAD
-    utils::Int int_operand = 0;					// FIXME: move to class 'classical'
-=======
     utils::Vec<utils::UInt> cond_operands;        // 0, 1 or 2 bit operands of condition
     cond_type_t condition = cond_always;          // defines condition and by that number of bit operands of condition
-    utils::Int int_operand = 0;
->>>>>>> 2726e1b3
+    utils::Int int_operand = 0;						// FIXME: move to class 'classical'
     utils::UInt duration = 0;
     utils::Real angle = 0.0;                      // for arbitrary rotations
     utils::UInt cycle = MAX_CYCLE;                // cycle after scheduling; MAX_CYCLE indicates undefined
@@ -204,12 +200,7 @@
     virtual instruction_t qasm() const = 0;
     virtual gate_type_t   type() const = 0;
     virtual cmat_t        mat()  const = 0;  // to do : change cmat_t type to avoid stack smashing on 2 qubits gate operations
-<<<<<<< HEAD
-    utils::Vec<utils::UInt> cond_operands;        // 0, 1 or 2 bit operands of condition
-    cond_type_t condition = cond_always;          // defines condition and by that number of bit operands of condition
-=======
     utils::Str visual_type = ""; // holds the visualization type of this gate that will be linked to a specific configuration in the visualizer
->>>>>>> 2726e1b3
     utils::Bool is_conditional() const;           // whether gate has condition that is NOT cond_always
     instruction_t cond_qasm() const;              // returns the condition expression in qasm layout
     static utils::Bool is_valid_cond(cond_type_t condition, const utils::Vec<utils::UInt> &cond_operands);
