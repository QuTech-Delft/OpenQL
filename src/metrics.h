--- conflicted
+++ resolved
@@ -63,19 +63,12 @@
 
 private:
 	size_t Nqubits;
-<<<<<<< HEAD
 	// double gatefid_1 = 0.999; //Hardcoded for testing purposes
 	// double gatefid_2 = 0.99; //Hardcoded for testing purposes
 	// double decoherence_time = 30000.0/20; //Hardcoded for testing purposes
 	double gatefid_1 = std::stod(ql::options::get("maxfidelity_1qbgatefid")); //
 	double gatefid_2 = std::stod(ql::options::get("maxfidelity_2qbgatefid")); //
 	double idlefid = std::stod(ql::options::get("maxfidelity_idlefid")); //Quantumsim averaged over all axes is 0.9867. With T1 only it is 0.9866
-=======
-	double gatefid_1 = 0.999; //Hardcoded for testing purposes
-	double gatefid_2 = 0.99; //Hardcoded for testing purposes
-	double decoherence_time = 30000.0; //Hardcoded for testing purposes
-	double decoherence_time_cycles = decoherence_time/20; //Hardcoded for testing purposes
->>>>>>> 1d94ad18
 	std::string fidelity_estimator;
 	std::string output_mode;
 	json qubit_attributes;
@@ -114,11 +107,7 @@
 		// }
 	// };
 
-<<<<<<< HEAD
-	Metrics(size_t Nqubits, double gatefid_1 = 0.999, double gatefid_2 = 0.99, double decoherence_time = 30000/20, std::string estimator = "bounded_fidelity", std::string output_mode = "average" )
-=======
 	Metrics(size_t Nqubits, std::string estimator = "bounded_fidelity", std::string output_mode = "average" )
->>>>>>> 1d94ad18
 	{
 		// fidelity_estimator = ql::options::get("metrics_fidelity_estimator");
 		// output_mode = ql::options::get("metrics_output_mode");
@@ -310,12 +299,7 @@
 					IOUT("Idled time:" + std::to_string(idled_time));
 
 
-<<<<<<< HEAD
-				// fids[qubit] *= std::exp(-((double)idled_time)/decoherence_time); // Update fidelity with idling-caused decoherence
-				fids[qubit] *= std::exp(-((double)idled_time)/decoherence_time); // Update fidelity with idling-caused decoherence
-=======
 				fids[qubit] *= std::exp(-((double)idled_time)/decoherence_time_cycles); // Update fidelity with idling-caused decoherence
->>>>>>> 1d94ad18
 				
 				fids[qubit] *= gatefid_1; //Update fidelity after gate
 			}
