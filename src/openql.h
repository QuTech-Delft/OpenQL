/**
 * @file   openql.h
 * @date   11/2016
 * @author Nader Khammassi
 * @brief  main openql header
 */
#ifndef OPENQL_H
#define OPENQL_H

#if defined(WIN32)
#define __attribute__(A) /* do nothing on windows */
#endif

#include "compile_options.h"
#include "instruction_map.h"
#include "optimizer.h"
#include "circuit.h"
#include "program.h"
<<<<<<< HEAD
#include "compiler.h"
=======
#include "cqasm/cqasm_reader.h"
>>>>>>> f11922e8

namespace ql
{
    // FIXME: nothing remains after cleanup
}

#endif // OPENQL_H<|MERGE_RESOLUTION|>--- conflicted
+++ resolved
@@ -16,11 +16,8 @@
 #include "optimizer.h"
 #include "circuit.h"
 #include "program.h"
-<<<<<<< HEAD
 #include "compiler.h"
-=======
 #include "cqasm/cqasm_reader.h"
->>>>>>> f11922e8
 
 namespace ql
 {
