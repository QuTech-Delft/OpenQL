--- conflicted
+++ resolved
@@ -7,7 +7,6 @@
 namespace map {
 namespace detail {
 
-<<<<<<< HEAD
 Alter::Alter(ir::PlatformRef pl, const ir::BlockBaseRef &b, const OptionsRef &opt, ir::CustomInstructionRef g,
                 std::shared_ptr<std::list<utils::UInt>> pa, std::list<utils::UInt>::iterator l,
                 std::list<utils::UInt>::reverse_iterator r) :
@@ -20,121 +19,9 @@
 
 void Alter::add_swaps(Past &past, utils::Any<ir::Statement> *output_circuit) const {
     const auto& mode = options->swap_selection_mode;
-=======
-/**
- * This should only be called after a virgin construction and not after
- * cloning a path.
- */
-void Alter::initialize(const ir::compat::KernelRef &k, const OptionsRef &opt) {
-    QL_DOUT("Alter::initialize(number of qubits=" << k->platform->qubit_count);
-    platform = k->platform;
-    kernel = k;
-    options = opt;
-
-    nq = platform->qubit_count;
-    ct = platform->cycle_time;
-    // total, fromSource and fromTarget start as empty vectors
-    past.initialize(kernel, options); // initializes past to empty
-    score_valid = false; // will not print score for now
-}
-
-/**
- * Print path as s followed by path of the form [0->1->2].
- */
-static void partial_print(
-    const utils::Str &s,
-    const utils::Vec<utils::UInt> &path
-) {
-    if (!path.empty()) {
-        std::cout << s << path.to_string("[", "->", "]");
-    }
-}
-
-/**
- * Prints the state of this Alter, prefixed by s.
- */
-void Alter::print(const utils::Str &s) const {
-    // std::cout << s << "- " << targetgp->qasm();
-    std::cout << s << "- " << target_gate->qasm();
-    if (from_source.empty() && from_target.empty()) {
-        partial_print(", total path:", total);
-    } else {
-        partial_print(", path from source:", from_source);
-        partial_print(", from target:", from_target);
-    }
-    if (score_valid) {
-        std::cout << ", score=" << score;
-    }
-    // past.Print("past in Alter");
-    std::cout << std::endl;
-}
-
-/**
- * Prints the state of this Alter, prefixed by s, only when the logging
- * verbosity is at least debug.
- */
-void Alter::debug_print(const utils::Str &) const {
-#ifdef MULTI_LINE_LOG_DEBUG
-    QL_IF_LOG_DEBUG {
-        QL_DOUT("Printing current Alter's state: ");
-        print(s);
-    }
-#else
-    QL_DOUT("Printing current Alter's state (disabled)");
-#endif
-}
-
-/**
- * Prints a state of a whole list of Alters, prefixed by s.
- */
-void Alter::print(const utils::Str &s, const utils::List<Alter> &la) {
-    utils::Int started = 0;
-    for (auto &a : la) {
-        if (started == 0) {
-            started = 1;
-            std::cout << s << "[" << la.size() << "]={" << std::endl;
-        }
-        a.print("");
-    }
-    if (started == 1) {
-        std::cout << "}" << std::endl;
-    }
-}
-
-/**
- * Prints a state of a whole list of Alters, prefixed by s, only when the
- * logging verbosity is at least debug.
- */
-void Alter::debug_print(const utils::Str &, const utils::List<Alter> &) {
-#ifdef MULTI_LINE_LOG_DEBUG
-    QL_IF_LOG_DEBUG {
-        QL_DOUT("Print list of Alters: ");
-        print(s, la);
-    }
-#else
-    QL_DOUT("Print list of Alters (disabled)");
-#endif
-}
-
-/**
- * Adds a node to the path in front, extending its length with one.
- */
-void Alter::add_to_front(utils::UInt q) {
-    total.insert(total.begin(), q); // hopelessly inefficient
-}
-
-/**
- * Add swap gates for the current path to the given past, up to the maximum
- * specified by the swap selection mode. This past can be a path-local one
- * or the main past. After having added them, schedule the result into that
- * past.
- */
-void Alter::add_swaps(Past &past, SwapSelectionMode mode) const {
-    // QL_DOUT("Addswaps " << mapselectswapsopt);
->>>>>>> 83b6565d
     if (mode == SwapSelectionMode::ONE || mode == SwapSelectionMode::ALL) {
         utils::UInt max_num_to_add = (mode == SwapSelectionMode::ONE ? 1 : utils::MAX);
-        
+
         // Add a maximum of max_num_to_add swaps to "past" from the 2 paths represented by this (split) Alter.
         // So a maximum of 2 * max_num_to_add swaps are added to "past".
         // It stops when the paths are completely covered, or when the max number of swaps is reached.
@@ -178,55 +65,22 @@
     set_score(curr_past.get_max_free_cycle() - base_past.get_max_free_cycle());
 }
 
-<<<<<<< HEAD
 utils::List<Alter> Alter::create_from_path(const ir::PlatformRef &platform, const ir::BlockBaseRef &block, const OptionsRef &options, ir::CustomInstructionRef gate, std::list<utils::UInt> path) {
     utils::List<Alter> result;
 
     std::shared_ptr<std::list<utils::UInt>> shared_path(new std::list<utils::UInt>(path));
 
     QL_ASSERT (shared_path->size() >= 2);
-    
+
     auto leftOpIt = shared_path->begin();
     auto rightOpIt = std::prev(std::prev(shared_path->rend()));
     while (leftOpIt != std::prev(shared_path->end())) {
         QL_ASSERT(*std::next(leftOpIt) == *rightOpIt);
         QL_ASSERT(platform->topology->get_distance(*leftOpIt, *rightOpIt) == 1);
-        
+
         // An inter-core hop cannot execute a two-qubit gate, so is not a valid alternative.
         if (!platform->topology->is_inter_core_hop(*leftOpIt, *rightOpIt)) {
             result.push_back(Alter(platform, block, options, gate, shared_path, leftOpIt, rightOpIt));
-=======
-/**
- * Split the path. Starting from the representation in the total attribute,
- * generate all split path variations where each path is split once at any
- * hop in it. The intention is that the mapped two-qubit gate can be placed
- * at the position of that hop. All result paths are added/appended to the
- * given result list.
- *
- * When at the hop of a split a two-qubit gate cannot be placed, the split
- * is not done there. This means at the end that, when all hops are
- * inter-core, no split is added to the result.
- *
- * distance=5   means length=6  means 4 swaps + 1 CZ gate, e.g.
- * index in total:      0           1           2           length-3        length-2        length-1
- * qubit:               2   ->      5   ->      7   ->      3       ->      1       CZ      4
- */
-void Alter::split(utils::List<Alter> &result) const {
-    // QL_DOUT("Split ...");
-
-    utils::UInt length = total.size();
-    QL_ASSERT (length >= 2);   // distance >= 1 so path at least: source -> target
-    for (utils::UInt rightopi = length - 1; rightopi >= 1; rightopi--) {
-        utils::UInt leftopi = rightopi - 1;
-        // QL_DOUT("... leftopi=" << leftopi);
-        // leftopi is the index in total that holds the qubit that becomes the left operand of the gate
-        // rightopi is the index in total that holds the qubit that becomes the right operand of the gate
-        // rightopi == leftopi + 1
-        if (platform->topology->is_inter_core_hop(total[leftopi], total[rightopi])) {
-            // an inter-core hop cannot execute a two-qubit gate, so is not a valid alternative
-            // QL_DOUT("... skip inter-core hop from qubit=" << total[leftopi] << " to qubit=" << total[rightopi]);
-            continue;
->>>>>>> 83b6565d
         }
 
         if (rightOpIt != shared_path->rbegin()) {
