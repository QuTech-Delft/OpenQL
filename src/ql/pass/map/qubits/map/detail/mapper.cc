#include "mapper.h"

#include <chrono>
#include "ql/utils/filesystem.h"
#include "ql/pass/ana/statistics/annotations.h"
#include "ql/com/ddg/dot.h"
#include "ql/ir/ops.h"

namespace ql {
namespace pass {
namespace map {
namespace qubits {
namespace map {
namespace detail {

namespace {
void assign_increasing_cycle_numbers_to_routed_circuit(ir::PlatformRef const& platform, utils::Any<ir::Statement>& circuit) {
    utils::UInt cycle = 0;
    for (auto &gate : circuit) {
        ir::OperandsHelper ops(platform, *gate.as<ir::CustomInstruction>());
        if (ops.numberOfQubitOperands() == 2) {
            auto qs = ops.get2QGateOperands();
            QL_ASSERT(platform->topology->get_distance(qs.first, qs.second) == 1 && "Circuit is not routed");
        }

        gate->cycle = cycle++;
    }
}
}

std::ostream &operator<<(std::ostream &os, PathStrategy p) {
    switch (p) {
        case PathStrategy::ALL:        os << "all";        break;
        case PathStrategy::LEFT:       os << "left";       break;
        case PathStrategy::RIGHT:      os << "right";      break;
        case PathStrategy::LEFT_RIGHT: os << "left-right"; break;
        case PathStrategy::RANDOM:     os << "random";     break;
    }
    return os;
}

using namespace utils;
using namespace com;

List<Alter> Mapper::gen_shortest_paths(
    const ir::CustomInstructionRef &gate,
    std::list<utils::UInt> path,
    UInt src,
    UInt tgt,
    UInt budget,
    UInt max_alters,
    PathStrategy strategy
) {
    QL_ASSERT(path.empty() || path.back() != src);
    path.push_back(src);
    
    if (src == tgt) {
        return Alter::create_from_path(platform, block, options, gate, path);
    }

    // Start looking around at neighbors for serious paths.
    UInt d = platform->topology->get_distance(src, tgt);
    QL_DOUT("gen_shortest_paths: distance(src=" << src << ", tgt=" << tgt << ") = " << d);
    QL_ASSERT(d >= 1);

    // Reduce neighbors nbs to those n continuing a path within budget.
    // src=>tgt is distance d, budget>=d is allowed, attempt src->n=>tgt
    // src->n is one hop, budget from n is one less so distance(n,tgt) <= budget-1 (i.e. distance < budget)
    // when budget==d, this defaults to distance(n,tgt) <= d-1
    auto neighbors = platform->topology->get_neighbors(src);

    neighbors.remove_if([this,budget,tgt](const UInt& n) { return platform->topology->get_distance(n, tgt) >= budget; });

    // Update the neighbor list according to the path strategy.
    if (strategy == PathStrategy::RANDOM) {
        // Shuffle the neighbor list. We have to go through a vector to do that,
        // otherwise std::shuffle doesn't work.
        utils::Vec<utils::UInt> neighbors_vec{neighbors.begin(), neighbors.end()};
        std::shuffle(neighbors_vec.begin(), neighbors_vec.end(), rng);
        neighbors.clear();
        neighbors.insert(neighbors.begin(), neighbors_vec.begin(), neighbors_vec.end());
    } else {
        // Rotate neighbor list nbl such that largest difference between angles
        // of adjacent elements is beyond back(). This only makes sense when
        // there is an underlying xy grid; when not, only the ALL strategy is
        // supported.
        QL_ASSERT(platform->topology->has_coordinates() || strategy == PathStrategy::ALL);
        platform->topology->sort_neighbors_by_angle(src, neighbors);

        // Select the subset of those neighbors that continue in direction(s) we
        // want.
        if (strategy == PathStrategy::LEFT) {
            neighbors.remove_if([neighbors](const UInt &n) { return n != neighbors.front(); } );
        } else if (strategy == PathStrategy::RIGHT) {
            neighbors.remove_if([neighbors](const UInt &n) { return n != neighbors.back(); } );
        } else if (strategy == PathStrategy::LEFT_RIGHT) {
            neighbors.remove_if([neighbors](const UInt &n) { return n != neighbors.front() && n != neighbors.back(); } );
        }

    }

    // For all resulting neighbors, find all continuations of a shortest path by
    // recursively calling ourselves.
    List<Alter> result;
    for (auto &n : neighbors) {
        PathStrategy new_strategy = strategy;

        // For each neighbor, only look in desired direction, if any.
        if (strategy == PathStrategy::LEFT_RIGHT && neighbors.size() != 1) {
            // When looking both left and right still, and there is a choice
            // now, split into left and right.
            if (n == neighbors.front()) {
                new_strategy = PathStrategy::LEFT;
            } else {
                new_strategy = PathStrategy::RIGHT;
            }
        }

        // Select maximum number of sub-alternatives to build. If our incoming
        // max_alters is 0 there is no limit.
        UInt max_sub_alters = 0;
        if (max_alters > 0) {
            QL_ASSERT(max_alters > result.size());
            max_sub_alters = max_alters - result.size();
        }

        // Get list of possible paths in budget-1 from n to tgt.
        auto rec = gen_shortest_paths(gate, path, n, tgt, budget - 1, max_sub_alters, new_strategy);
        result.splice(result.end(), rec);

        // Check whether we've found enough alternatives already.
        if (max_alters && result.size() >= max_alters) {
            break;
        }
    }

    return result;
}

List<Alter> Mapper::gen_shortest_paths(const ir::CustomInstructionRef &gate, UInt src, UInt tgt) {
    QL_ASSERT(src != tgt);

    UInt budget = platform->topology->get_min_hops(src, tgt);
    auto compute = [&gate, src, tgt, budget, this](PathStrategy s) {
        return gen_shortest_paths(gate, {}, src, tgt, budget, options->max_alters, s);
    };

    if (options->path_selection_mode == PathSelectionMode::ALL) {
        return compute(PathStrategy::ALL);
    }
    
    if (options->path_selection_mode == PathSelectionMode::BORDERS) {
        return compute(PathStrategy::LEFT_RIGHT);
    }
    
    if (options->path_selection_mode == PathSelectionMode::RANDOM) {
        return compute(PathStrategy::RANDOM);
    }

    QL_FATAL("Unknown value of path selection mode option " << options->path_selection_mode);
}

List<Alter> Mapper::gen_alters_gate(const ir::CustomInstructionRef &gate, Past &past) {
    auto qubits = ir::OperandsHelper(platform, *gate).get2QGateOperands();

    UInt src = past.get_real_qubit(qubits.first);
    UInt tgt = past.get_real_qubit(qubits.second);

    return gen_shortest_paths(gate, src, tgt);
}

List<Alter> Mapper::gen_alters(const utils::List<ir::CustomInstructionRef> &gates, Past &past) {
    if (options->lookahead_mode != LookaheadMode::ALL) {
        return gen_alters_gate(gates.front(), past);
    }

    List<Alter> result;
    for (const auto &gate : gates) {
        auto gate_alters = gen_alters_gate(gate, past);
        result.splice(result.end(), gate_alters);
    }

    return result;
}

Alter Mapper::tie_break_alter(List<Alter> &alters, Future &future) {
    QL_ASSERT(!alters.empty());

    if (alters.size() == 1) {
        return alters.front();
    }

    switch (options->tie_break_method) {
        case TieBreakMethod::CRITICAL: {
            std::vector<ir::CustomInstructionRef> target_gates;
            target_gates.reserve(alters.size());
            for (auto &a : alters) {
                target_gates.push_back(a.get_target_gate());
            }
            ir::CustomInstructionRef gate = future.get_most_critical(target_gates);

            for (auto &a : alters) {
                if (a.get_target_gate().get_ptr() == gate.get_ptr()) {
                    return a;
                }
            }
            
            QL_FATAL("This should not happen");
        }

        case TieBreakMethod::RANDOM: {
            std::uniform_int_distribution<> dis(0, (alters.size() - 1));
            UInt choice = dis(rng);
            return *(std::next(alters.begin(), choice));
        }

        case TieBreakMethod::LAST:
            return alters.back();

        case TieBreakMethod::FIRST:
        default:
            return alters.front();
    }
}

void Mapper::map_routed_gate(const ir::CustomInstructionRef &gate, Past &past, utils::Any<ir::Statement> *output_circuit) {
    auto cloned_gate = gate->clone();
    past.make_real(cloned_gate);
    past.add(cloned_gate, output_circuit);
}

void Mapper::commit_alter(Alter &alter, Future &future, Past &past, utils::Any<ir::Statement> *output_circuit) {
    const auto& target = alter.get_target_gate();

    alter.add_swaps(past, output_circuit);

    // When only some swaps were added (based on configuration), the target
    // might not yet be nearest-neighbor, so recheck.
    auto ops = ir::OperandsHelper(platform, *target);
    QL_ASSERT(ops.numberOfQubitOperands() == 2);
    if (ops.isNN2QGate([&past](utils::UInt q) { return past.get_real_qubit(q); })) {
        map_routed_gate(target, past, output_circuit);
        future.completed_gate(target);
    }
}

List<ir::CustomInstructionRef> Mapper::map_mappable_gates(
    Future &future,
    Past &past,
    Bool also_nn_two_qubit_gates,
    utils::Any<ir::Statement> *output_circuit
) {
    utils::List<ir::CustomInstructionRef> available_gates;
    while (!(available_gates = future.get_schedulable_gates()).empty()) {
        routing_progress.feed(future.get_progress());

        bool hasMappedGate = false;
        for (const auto &gate : available_gates) {
            ir::OperandsHelper ops(platform, *gate);

            if (ops.numberOfQubitOperands() >= 3) {
                QL_FATAL("Mapper/router does not handle gates with more than 2 qubits operands.");
            }

            // FIXME: wait gates as well.
            hasMappedGate = ops.numberOfQubitOperands() < 2 || (
                also_nn_two_qubit_gates && ops.isNN2QGate([&past](utils::UInt q) { return past.get_real_qubit(q); }));

            if (hasMappedGate) {
                map_routed_gate(gate, past, output_circuit);
                future.completed_gate(gate);
                break;
            }
        }

        if (!hasMappedGate) {
            // Remaining gates require actual routing.
            return available_gates;
        }
    }
    
    return {};
}


Alter Mapper::select_alter(
    List<Alter> &alters,
    Future &future,
    Past &past,
    Past &base_past,
    UInt recursion_depth
) {
    QL_ASSERT(!alters.empty());

    if (options->heuristic == Heuristic::BASE) {
        return tie_break_alter(alters, future);
    }

    QL_ASSERT(options->heuristic == Heuristic::MIN_EXTEND);

    for (auto &a : alters) {
        a.extend(past, base_past); // This fills a.score.
    }
<<<<<<< HEAD
    alters.sort([this](const Alter &a1, const Alter &a2) { return a1.get_score() < a2.get_score(); });

    auto factor = options->recursion_width_factor * utils::pow(options->recursion_width_exponent, recursion_depth);
    auto keep_real = utils::max(1.0, utils::ceil(factor * alters.size()));
    auto keep = (keep_real < static_cast<utils::Real>(utils::MAX)) ? static_cast<utils::UInt>(keep_real) : utils::MAX;

    QL_ASSERT(keep > 0);

    while (alters.size() > keep) {
        alters.pop_back();
=======
    alters.sort([](const Alter &a1, const Alter &a2) { return a1.score < a2.score; });
    Alter::debug_print(
        "... select_alter sorted all entry alternatives after extension:", alters);

    // Reduce sorted list of alternatives to list of good alternatives, suitable
    // to find in recursion which is/are really best. This need not be only
    // those with minimum cycle extension; it can be more, based on the
    // recursion_width_factor option. However, this easily, as each level
    // exponentially builds more alternatives. To curb this,
    // recursion_width_exponent can be set to a value less than one, to
    // multiplicatively reduce the width for each recursion level.
    List<Alter> good_alters = alters;
    good_alters.remove_if([alters](const Alter& a) { return a.score != alters.front().score; });
    Real factor = options->recursion_width_factor * utils::pow(options->recursion_width_exponent, recursion_depth);
    Real keep_real = utils::max(1.0, utils::ceil(factor * good_alters.size()));
    UInt keep = (keep_real < static_cast<utils::Real>(utils::MAX)) ? static_cast<utils::UInt>(keep_real) : utils::MAX;
    if (keep != good_alters.size()) {
        if (keep < alters.size()) {
            good_alters = alters;
            List<Alter>::iterator ia;
            ia = good_alters.begin();
            advance(ia, keep);
            good_alters.erase(ia, good_alters.end());
        } else {
            good_alters = alters;
        }
>>>>>>> 83b6565d
    }

    QL_ASSERT(alters.size() <= keep);

<<<<<<< HEAD
    if (recursion_depth >= options->recursion_depth_limit) {
        while (alters.back().get_score() > alters.front().get_score()) {
            alters.pop_back();
        }
=======
        // Reduce list of good alternatives to list of minextend/maxfidelity
        // best alternatives (bla), and make a choice from that list to return
        // as result.
        List<Alter> best_alters = good_alters;
        best_alters.remove_if([good_alters](const Alter& a) { return a.score != good_alters.front().score; });
        Alter::debug_print(
            "... select_alter reduced to best alternatives to choose result from:",
            best_alters);
        result = tie_break_alter(best_alters, future);
        result.debug_print("... the selected Alter (STOPPING RECURSION) is");
        // QL_DOUT("SelectAlter DONE level=" << level << " from " << bla.size() << " best alternatives");
        return;
>>>>>>> 83b6565d

        return tie_break_alter(alters, future);
    }

    for (auto &a : alters) {
        // Copy of current state for recursion.
        Future sub_future = future;
        Past sub_past = past;
        
        commit_alter(a, sub_future, sub_past);

        Bool also_nn_two_qubit_gates = options->recurse_on_nn_two_qubit
                     && (
                         options->lookahead_mode == LookaheadMode::NO_ROUTING_FIRST
                         || options->lookahead_mode == LookaheadMode::ALL
                     );

        auto gates = map_mappable_gates(sub_future, sub_past, also_nn_two_qubit_gates);

        if (!gates.empty()) {
            auto sub_alters = gen_alters(gates, sub_past);
            QL_ASSERT(!sub_alters.empty() && "No suitable routing path");
            auto sub_result = select_alter(sub_alters, sub_future, sub_past, base_past, recursion_depth + 1);

            a.set_score(sub_result.get_score());
        } else {
            a.set_score(sub_past.get_max_free_cycle() - base_past.get_max_free_cycle());
        }
    }

<<<<<<< HEAD
    alters.sort([this](const Alter &a1, const Alter &a2) { return a1.get_score() < a2.get_score(); });
=======
    // Sort list of good alternatives on score resulting after recursion.
    good_alters.sort([](const Alter &a1, const Alter &a2) { return a1.score < a2.score; });
    Alter::debug_print("... select_alter sorted alternatives after recursion:", good_alters);

    // Reduce list of good alternatives of before recursion to list of equally
    // minimal best alternatives now, and make a choice from that list to return
    // as result.
    List<Alter> best_alters = good_alters;
    best_alters.remove_if([good_alters](const Alter& a) { return a.score != good_alters.front().score; });
    Alter::debug_print("... select_alter equally best alternatives on return of RECURSION:", best_alters);
    result = tie_break_alter(best_alters, future);
    result.debug_print("... the selected Alter is");
    // QL_DOUT("... SelectAlter level=" << level << " selecting from " << bla.size() << " equally good alternatives above DONE");
    QL_DOUT("select_alter DONE level=" << recursion_depth << " from " << alters.size() << " alternatives");

}
>>>>>>> 83b6565d

    while (alters.back().get_score() > alters.front().get_score()) {
        alters.pop_back();
    }

    return tie_break_alter(alters, future);
}

utils::Any<ir::Statement> Mapper::route_gates(Future &future, Past &past) {
    Bool also_nn_two_qubit_gates = (
        options->lookahead_mode == LookaheadMode::NO_ROUTING_FIRST
        || options->lookahead_mode == LookaheadMode::ALL
    );

    routing_progress = Progress("router", 1000);

    List<ir::CustomInstructionRef> gates;
    utils::Any<ir::Statement> output_circuit;
    while (!(gates = map_mappable_gates(future, past, also_nn_two_qubit_gates, &output_circuit)).empty()) {
        auto alters = gen_alters(gates, past);
        QL_ASSERT(!alters.empty() && "No suitable routing path");

        auto selected_alter = select_alter(alters, future, past, past, 0);

        commit_alter(selected_alter, future, past, &output_circuit);

        routing_progress.feed(future.get_progress());
    }

    routing_progress.complete();

    assign_increasing_cycle_numbers_to_routed_circuit(platform, output_circuit);

    return output_circuit;
}

Mapper::RoutingStatistics Mapper::route(ir::BlockBaseRef block, com::map::QubitMapping &v2r) {
    Future future(platform, options, block);

    Past past(platform, options);
    past.import_mapping(v2r);

    block->statements = route_gates(future, past);

    past.export_mapping(v2r_out);

    Mapper::RoutingStatistics stats;
    
    stats.num_swaps_added = past.get_num_swaps_added();
    stats.num_moves_added = past.get_num_moves_added();

    return stats;
}

Mapper::RoutingStatistics Mapper::map_block(ir::BlockBaseRef block) {
    com::map::QubitMapping v2r{
        get_num_qubits(platform),
        true,
        options->assume_initialized ? com::map::QubitState::INITIALIZED : com::map::QubitState::NONE
    };

    v2r_in = v2r;
    return route(block, v2r);
}

void Mapper::map(ir::ProgramRef program) {
    if (program->blocks.size() >= 2) {
        QL_FATAL("Inter-block mapping is not implemented. The mapper/router will only work for programs which consist of a single block.");
        QL_ASSERT(false);
        return;
    }

    auto& block = program->blocks[0];

    using clock = std::chrono::high_resolution_clock;
    auto t1 = clock::now();

    auto stats = map_block(block.as<ir::BlockBase>());

    auto t2 = clock::now();
    std::chrono::duration<Real> time_span = t2 - t1;
    auto time_taken = time_span.count();

    using pass::ana::statistics::AdditionalStats;
    AdditionalStats::push(block, "swaps added: " + to_string(stats.num_swaps_added));
    AdditionalStats::push(block, "of which moves added: " + to_string(stats.num_moves_added));
    AdditionalStats::push(block, "virt2real map before mapper:" + to_string(v2r_in.get_virt_to_real()));
    AdditionalStats::push(block, "virt2real map after mapper:" + to_string(v2r_out.get_virt_to_real()));
    AdditionalStats::push(block, "realqubit states before mapper:" + to_string(v2r_in.get_state()));
    AdditionalStats::push(block, "realqubit states after mapper:" + to_string(v2r_out.get_state()));
    AdditionalStats::push(block, "time taken: " + to_string(time_taken));
    AdditionalStats::push(program, "Total no. of swaps added by router pass: " + to_string(stats.num_swaps_added));
    AdditionalStats::push(program, "Total no. of moves added by router pass: " + to_string(stats.num_moves_added));
    AdditionalStats::push(program, "Total time taken by router pass: " + to_string(time_taken));
}

} // namespace detail
} // namespace map
} // namespace qubits
} // namespace map
} // namespace pass
} // namespace ql<|MERGE_RESOLUTION|>--- conflicted
+++ resolved
@@ -53,7 +53,7 @@
 ) {
     QL_ASSERT(path.empty() || path.back() != src);
     path.push_back(src);
-    
+
     if (src == tgt) {
         return Alter::create_from_path(platform, block, options, gate, path);
     }
@@ -148,11 +148,11 @@
     if (options->path_selection_mode == PathSelectionMode::ALL) {
         return compute(PathStrategy::ALL);
     }
-    
+
     if (options->path_selection_mode == PathSelectionMode::BORDERS) {
         return compute(PathStrategy::LEFT_RIGHT);
     }
-    
+
     if (options->path_selection_mode == PathSelectionMode::RANDOM) {
         return compute(PathStrategy::RANDOM);
     }
@@ -204,7 +204,7 @@
                     return a;
                 }
             }
-            
+
             QL_FATAL("This should not happen");
         }
 
@@ -278,7 +278,7 @@
             return available_gates;
         }
     }
-    
+
     return {};
 }
 
@@ -301,8 +301,7 @@
     for (auto &a : alters) {
         a.extend(past, base_past); // This fills a.score.
     }
-<<<<<<< HEAD
-    alters.sort([this](const Alter &a1, const Alter &a2) { return a1.get_score() < a2.get_score(); });
+    alters.sort([](const Alter &a1, const Alter &a2) { return a1.get_score() < a2.get_score(); });
 
     auto factor = options->recursion_width_factor * utils::pow(options->recursion_width_exponent, recursion_depth);
     auto keep_real = utils::max(1.0, utils::ceil(factor * alters.size()));
@@ -312,57 +311,14 @@
 
     while (alters.size() > keep) {
         alters.pop_back();
-=======
-    alters.sort([](const Alter &a1, const Alter &a2) { return a1.score < a2.score; });
-    Alter::debug_print(
-        "... select_alter sorted all entry alternatives after extension:", alters);
-
-    // Reduce sorted list of alternatives to list of good alternatives, suitable
-    // to find in recursion which is/are really best. This need not be only
-    // those with minimum cycle extension; it can be more, based on the
-    // recursion_width_factor option. However, this easily, as each level
-    // exponentially builds more alternatives. To curb this,
-    // recursion_width_exponent can be set to a value less than one, to
-    // multiplicatively reduce the width for each recursion level.
-    List<Alter> good_alters = alters;
-    good_alters.remove_if([alters](const Alter& a) { return a.score != alters.front().score; });
-    Real factor = options->recursion_width_factor * utils::pow(options->recursion_width_exponent, recursion_depth);
-    Real keep_real = utils::max(1.0, utils::ceil(factor * good_alters.size()));
-    UInt keep = (keep_real < static_cast<utils::Real>(utils::MAX)) ? static_cast<utils::UInt>(keep_real) : utils::MAX;
-    if (keep != good_alters.size()) {
-        if (keep < alters.size()) {
-            good_alters = alters;
-            List<Alter>::iterator ia;
-            ia = good_alters.begin();
-            advance(ia, keep);
-            good_alters.erase(ia, good_alters.end());
-        } else {
-            good_alters = alters;
-        }
->>>>>>> 83b6565d
     }
 
     QL_ASSERT(alters.size() <= keep);
 
-<<<<<<< HEAD
     if (recursion_depth >= options->recursion_depth_limit) {
         while (alters.back().get_score() > alters.front().get_score()) {
             alters.pop_back();
         }
-=======
-        // Reduce list of good alternatives to list of minextend/maxfidelity
-        // best alternatives (bla), and make a choice from that list to return
-        // as result.
-        List<Alter> best_alters = good_alters;
-        best_alters.remove_if([good_alters](const Alter& a) { return a.score != good_alters.front().score; });
-        Alter::debug_print(
-            "... select_alter reduced to best alternatives to choose result from:",
-            best_alters);
-        result = tie_break_alter(best_alters, future);
-        result.debug_print("... the selected Alter (STOPPING RECURSION) is");
-        // QL_DOUT("SelectAlter DONE level=" << level << " from " << bla.size() << " best alternatives");
-        return;
->>>>>>> 83b6565d
 
         return tie_break_alter(alters, future);
     }
@@ -371,7 +327,7 @@
         // Copy of current state for recursion.
         Future sub_future = future;
         Past sub_past = past;
-        
+
         commit_alter(a, sub_future, sub_past);
 
         Bool also_nn_two_qubit_gates = options->recurse_on_nn_two_qubit
@@ -393,26 +349,7 @@
         }
     }
 
-<<<<<<< HEAD
-    alters.sort([this](const Alter &a1, const Alter &a2) { return a1.get_score() < a2.get_score(); });
-=======
-    // Sort list of good alternatives on score resulting after recursion.
-    good_alters.sort([](const Alter &a1, const Alter &a2) { return a1.score < a2.score; });
-    Alter::debug_print("... select_alter sorted alternatives after recursion:", good_alters);
-
-    // Reduce list of good alternatives of before recursion to list of equally
-    // minimal best alternatives now, and make a choice from that list to return
-    // as result.
-    List<Alter> best_alters = good_alters;
-    best_alters.remove_if([good_alters](const Alter& a) { return a.score != good_alters.front().score; });
-    Alter::debug_print("... select_alter equally best alternatives on return of RECURSION:", best_alters);
-    result = tie_break_alter(best_alters, future);
-    result.debug_print("... the selected Alter is");
-    // QL_DOUT("... SelectAlter level=" << level << " selecting from " << bla.size() << " equally good alternatives above DONE");
-    QL_DOUT("select_alter DONE level=" << recursion_depth << " from " << alters.size() << " alternatives");
-
-}
->>>>>>> 83b6565d
+    alters.sort([](const Alter &a1, const Alter &a2) { return a1.get_score() < a2.get_score(); });
 
     while (alters.back().get_score() > alters.front().get_score()) {
         alters.pop_back();
@@ -460,7 +397,7 @@
     past.export_mapping(v2r_out);
 
     Mapper::RoutingStatistics stats;
-    
+
     stats.num_swaps_added = past.get_num_swaps_added();
     stats.num_moves_added = past.get_num_moves_added();
 
