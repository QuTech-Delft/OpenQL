/** \file
 * Provides the conversion from the new one to the old one for compatibility and
 * testing purposes.
 */

#include "ql/ir/new_to_old.h"

#include "ql/arch/diamond/annotations.h"
#include "ql/ir/describe.h"
#include "ql/ir/ir_gen_ex.h"
#include "ql/ir/old_to_new.h"
#include "ql/ir/ops.h"

// uncomment next line to enable multi-line dumping
// #define MULTI_LINE_LOG_DEBUG

namespace ql {
namespace ir {

/**
 * Helper macro for QL_ICE() that throws when the given condition is not
 * true.
 */
#define CHECK_COMPAT(val, s) do { if (!(val)) QL_ICE(s); } while (false)

/**
 * Implementation of the new-to-old conversion.
 */
class NewToOldConverter {
private:
    friend class Operands;

    /**
     * The root of the new IR structure that serves as our input.
     */
    Ref ir;

    /**
     * The root of the old IR structure being built.
     */
    compat::ProgramRef old;

    /**
     * In the old IR, all blocks have (unique) names, whereas in the new one
     * only the toplevel blocks do. That means we'll have to infer unique names.
     * This is the set of names that has been used thus far.
     */
    utils::Set<utils::Str> kernel_names;

    /**
     * The number of qubits.
     */
    utils::UInt num_qubits;

    /**
     * The object used by the new IR to refer to bregs from num_qubits onwards.
     */
    ObjectLink breg_ob;

    /**
     * The object used by the new IR to refer to cregs.
     */
    ObjectLink creg_ob;

    /**
     * Makes a unique kernel/program name based on the name of the given block,
     * if any.
     */
    utils::Str make_kernel_name(
        const BlockBaseRef &block
    );

    /**
     * Converts a bit reference to its breg index.
     */
    utils::UInt convert_breg_reference(
        const ExpressionRef &ref
    );

    /**
     * Converts a creg reference to a compat::ClassicalRegister.
     */
    compat::ClassicalRegister convert_creg_reference(
        const ExpressionRef &ref
        );

    /**
     * Converts a condition for structured control-flow to a
     * compat::ClassicalOperation.
     */
    compat::ClassicalOperation convert_classical_condition(
        const ExpressionRef &ref,
        utils::Bool invert
    );

    /**
     * Adds the given (sub)block to a compat::Program.
     */
    void convert_block(
        const BlockBaseRef &block,
        const compat::ProgramRef &program
    );

    /**
     * Private constructor for the new-to-old conversion object. This actually
     * does the conversion.
     */
    NewToOldConverter(const Ref &ir);

public:

    /**
     * Public entry point for the conversion.
     */
    static compat::ProgramRef convert(const Ref &ir);

};

/**
 * Handles gathering the operands for a gate in the legacy format.
 */
class Operands {
public:

    /**
     * Qubit operand indices.
     */
    utils::Vec<utils::UInt> qubits;

    /**
     * Creg operand indices.
     */
    utils::Vec<utils::UInt> cregs;

    /**
     * Breg operand indices.
     */
    utils::Vec<utils::UInt> bregs;

    /**
     * Angle operand existence.
     */
    utils::Bool has_angle = false;

    /**
     * Angle operand value.
     */
    utils::Real angle = 0.0;

    /**
     * Integer operand existence.
     */
    utils::Bool has_integer = false;

    /**
     * Integer operand value.
     */
    utils::Int integer = 0;

    /**
     * Appends an operand.
     */
    void append(const NewToOldConverter &conv, const ExpressionRef &expr);

};

/**
 * Makes a unique kernel/program name based on the name of the given block,
 * if any.
 */
utils::Str NewToOldConverter::make_kernel_name(const BlockBaseRef &block) {
    utils::Str name;
    if (auto kn = block->get_annotation_ptr<KernelName>()) {
        name = kn->name;
    } else if (auto b = block->as_block()) {
        name = b->name;
    }
    if (!name.empty() && kernel_names.insert(name).second) {
        return name;
    }
    for (utils::UInt i = 1; true; i++) {
        auto unique_name = name + "_" + utils::to_string(i);
        if (kernel_names.insert(unique_name).second) {
            return unique_name;
        }
    }
}

/**
 * Converts a bit reference to its breg index.
 */
utils::UInt NewToOldConverter::convert_breg_reference(
    const ExpressionRef &ref
) {
    Operands ops;
    ops.append(*this, ref);
    CHECK_COMPAT(
        ops.bregs.size() == 1,
        "expected bit reference (breg), but got something else"
    );
    return ops.bregs[0];
}

/**
 * Converts a creg reference to a compat::ClassicalRegister.
 */
compat::ClassicalRegister NewToOldConverter::convert_creg_reference(
    const ExpressionRef &ref
) {
    auto lhs = ref->as_reference();
    CHECK_COMPAT(
        lhs &&
        lhs->target == creg_ob &&
        lhs->data_type == creg_ob->data_type &&
        lhs->indices.size() == 1 &&
        lhs->indices[0]->as_int_literal(),
        "expected creg reference, but got something else"
    );
    return compat::ClassicalRegister(lhs->indices[0]->as_int_literal()->value);
}

/**
 * Converts a condition for structured control-flow to a
 * compat::ClassicalOperation.
 */
compat::ClassicalOperation NewToOldConverter::convert_classical_condition(
    const ExpressionRef &ref,
    utils::Bool invert
) {
    auto fn = ref->as_function_call();
    CHECK_COMPAT(
        fn &&
        fn->operands.size() == 2,
        "expected classical relational operator, but got something else"
    );
    utils::Str operation;
    if (fn->function_type->name == "operator==") {
        operation = invert ? "!=" : "==";
    } else if (fn->function_type->name == "operator!=") {
        operation = invert ? "==" : "!=";
    } else if (fn->function_type->name == "operator<") {
        operation = invert ? ">=" : "<";
    } else if (fn->function_type->name == "operator<=") {
        operation = invert ? ">" : "<=";
    } else if (fn->function_type->name == "operator>") {
        operation = invert ? "<=" : ">";
    } else if (fn->function_type->name == "operator>=") {
        operation = invert ? "<" : ">=";
    } else {
        QL_ICE("expected classical relational operator, but got something else");
    }
    try {
        return compat::ClassicalOperation(
            convert_creg_reference(fn->operands[0]),
            operation,
            convert_creg_reference(fn->operands[1])
        );
    } catch (utils::Exception &e) {
        e.add_context("classical relational operator function", true);
        throw;
    }
}

/**
 * Adds the given (sub)block to a compat::Program.
 */
void NewToOldConverter::convert_block(
    const BlockBaseRef &block,
    const compat::ProgramRef &program
) {

    // Gather instructions immediately in this block into a
    // lazily-constructed kernel, to be flushed to program when a structured
    // control-flow statement appears, or at the end.
    compat::KernelRef kernel;

    // Whether this is the first lazily-constructed kernel. Only if this is true
    // when flushing at the end are statistics annotations copied; otherwise
    // they would be invalid anyway.
    utils::Bool first_kernel = true;

    // Cycle offset for converting from new-IR cycles to old-IR cycles. In
    // the new IR, cycles start at zero; in the old one they start at
    // compat::FIRST_CYCLE. This is set to utils::MAX as a marker after
    // structured control-flow; this implies that the next cycle number
    // encountered should map to compat::FIRST_CYCLE.
    utils::Int cycle_offset = compat::FIRST_CYCLE;

    // Whether to set the cycles_valid flag on the old-style kernel. Cycles are
    // always valid in the new IR, but when the program was previously converted
    // from the old to the new IR, annotations can be used to clear the flag.
    utils::Bool cycles_valid = true;
    if (auto kcv = block->get_annotation_ptr<KernelCyclesValid>()) {
        cycles_valid = kcv->valid;
    }

    // Loop over the statements and handle them individually.
    for (const auto &stmt : block->statements) {
        if (auto insn = stmt->as_instruction()) {

            // Ensure that we have a kernel to add the instruction to, and
            // that cycle_offset is valid.
            if (kernel.empty()) {
                kernel.emplace(
                    make_kernel_name(block), old->platform,
                    old->qubit_count, old->creg_count, old->breg_count
                );
            }
            if (cycle_offset == utils::MAX) {
                cycle_offset = compat::FIRST_CYCLE - insn->cycle;
            }

            // The kernel.gate() calls can add more than one instruction due to
            // ad-hoc decompositions. Since we need to set the cycle numbers
            // after the fact, we need to track which gates already existed in
            // the kernel.
            auto first_gate_index = kernel->gates.size();

            // Handle the instruction subtypes.
            if (auto cinsn = stmt->as_conditional_instruction()) {

                // Handle the condition.
                try {
                    utils::Vec<utils::UInt> cond_operands;
                    compat::ConditionType cond_type;
                    if (auto blit = cinsn->condition->as_bit_literal()) {
                        if (blit->value) {
                            cond_type = compat::ConditionType::ALWAYS;
                        } else {
                            cond_type = compat::ConditionType::NEVER;
                        }
                    } else if (cinsn->condition->as_reference()) {
                        cond_operands.push_back(convert_breg_reference(cinsn->condition));
                        cond_type = compat::ConditionType::UNARY;
                    } else if (auto fn = cinsn->condition->as_function_call()) {
                        if (
                            fn->function_type->name == "operator!" ||
                            fn->function_type->name == "operator~"
                        ) {
                            CHECK_COMPAT(fn->operands.size() == 1, "unsupported condition function");
                            if (fn->operands[0]->as_reference()) {
                                cond_operands.push_back(convert_breg_reference(fn->operands[0]));
                                cond_type = compat::ConditionType::NOT;
                            } else if (auto fn2 = fn->operands[0]->as_function_call()) {
                                CHECK_COMPAT(fn2->operands.size() == 2, "unsupported condition function");
                                cond_operands.push_back(convert_breg_reference(fn2->operands[0]));
                                cond_operands.push_back(convert_breg_reference(fn2->operands[1]));
                                if (
                                    fn2->function_type->name == "operator&" ||
                                    fn2->function_type->name == "operator&&"
                                ) {
                                    cond_type = compat::ConditionType::NAND;
                                } else if (
                                    fn2->function_type->name == "operator|" ||
                                    fn2->function_type->name == "operator||"
                                ) {
                                    cond_type = compat::ConditionType::NOR;
                                } else if (
                                    fn2->function_type->name == "operator^" ||
                                    fn2->function_type->name == "operator^^" ||
                                    fn2->function_type->name == "operator!="
                                ) {
                                    cond_type = compat::ConditionType::NXOR;
                                } else if (
                                    fn2->function_type->name == "operator=="
                                ) {
                                    cond_type = compat::ConditionType::XOR;
                                } else {
                                    QL_ICE("unsupported gate condition");
                                }
                            } else {
                                QL_ICE("unsupported gate condition");
                            }
                        } else {
                            CHECK_COMPAT(fn->operands.size() == 2, "unsupported condition function");
                            cond_operands.push_back(convert_breg_reference(fn->operands[0]));
                            cond_operands.push_back(convert_breg_reference(fn->operands[1]));
                            if (
                                fn->function_type->name == "operator&" ||
                                fn->function_type->name == "operator&&"
                            ) {
                                cond_type = compat::ConditionType::AND;
                            } else if (
                                fn->function_type->name == "operator|" ||
                                fn->function_type->name == "operator||"
                            ) {
                                cond_type = compat::ConditionType::OR;
                            } else if (
                                fn->function_type->name == "operator^" ||
                                fn->function_type->name == "operator^^" ||
                                fn->function_type->name == "operator!="
                            ) {
                                cond_type = compat::ConditionType::XOR;
                            } else if (
                                fn->function_type->name == "operator=="
                            ) {
                                cond_type = compat::ConditionType::NXOR;
                            } else {
                                QL_ICE("unsupported condition function");
                            }
                        }
                    } else {
                        QL_ICE("unsupported condition expression");
                    }
                    kernel->gate_preset_condition(cond_type, cond_operands);
                } catch (utils::Exception &e) {
                    e.add_context("in gate condition", true);
                    throw;
                }

                // Handle the conditional instruction subtypes.
                if (auto custom = cinsn->as_custom_instruction()) {

                    // Handle special Diamond architecture gates that use more
                    // operands than the old IR could handle using annotations.
                    // The new IR exposes these operands as regular operands, so
                    // we need to copy them back into the annotations in case a
                    // pass changed them since the old-to-new conversion. Note
                    // that we still need the annotations to exist (despite not
                    // using their contents) to determine which special case to
                    // use!
                    utils::UInt diamond_op_count = 0;
                    if (custom->has_annotation<arch::diamond::annotations::ExciteMicrowaveParameters>()) {
                        diamond_op_count = 5;
                    } else if (custom->has_annotation<arch::diamond::annotations::MemSwapParameters>()) {
                        diamond_op_count = 1;
                    } else if (custom->has_annotation<arch::diamond::annotations::QEntangleParameters>()) {
                        diamond_op_count = 1;
                    } else if (custom->has_annotation<arch::diamond::annotations::SweepBiasParameters>()) {
                        diamond_op_count = 6;
                    } else if (custom->has_annotation<arch::diamond::annotations::CRCParameters>()) {
                        diamond_op_count = 2;
                    } else if (custom->has_annotation<arch::diamond::annotations::RabiParameters>()) {
                        diamond_op_count = 3;
                    }
                    if (diamond_op_count) {
                        CHECK_COMPAT(
                            custom->operands.size() >= diamond_op_count,
                            "Diamond arch gate " << custom->instruction_type->name <<
                            " must have at least " << diamond_op_count << " arguments"
                        );
                        utils::Vec<utils::UInt> diamond_ops;
                        diamond_ops.reserve(diamond_op_count);
                        for (
                            utils::UInt i = custom->operands.size() - diamond_op_count;
                            i < custom->operands.size();
                            i++
                        ) {
                            auto ilit = custom->operands[i]->as_int_literal();
                            CHECK_COMPAT(
                                ilit && ilit->value >= 0,
                                "operand " << i << " of Diamond arch gate " <<
                                custom->instruction_type->name << " must be an "
                                "unsigned integer literal"
                            );
                            diamond_ops.push_back((utils::UInt)ilit->value);
                        }
                        utils::UInt i = 0;
                        if (auto emp = custom->get_annotation_ptr<arch::diamond::annotations::ExciteMicrowaveParameters>()) {
                            emp->envelope    = diamond_ops[i++];
                            emp->duration    = diamond_ops[i++];
                            emp->frequency   = diamond_ops[i++];
                            emp->phase       = diamond_ops[i++];
                            emp->amplitude   = diamond_ops[i++];
                        } else if (auto msp = custom->get_annotation_ptr<arch::diamond::annotations::MemSwapParameters>()) {
                            msp->nuclear     = diamond_ops[i++];
                        } else if (auto qep = custom->get_annotation_ptr<arch::diamond::annotations::QEntangleParameters>()) {
                            qep->nuclear     = diamond_ops[i++];
                        } else if (auto sbp = custom->get_annotation_ptr<arch::diamond::annotations::SweepBiasParameters>()) {
                            sbp->value       = diamond_ops[i++];
                            sbp->dacreg      = diamond_ops[i++];
                            sbp->start       = diamond_ops[i++];
                            sbp->step        = diamond_ops[i++];
                            sbp->max         = diamond_ops[i++];
                            sbp->memaddress  = diamond_ops[i++];
                        } else if (auto cp = custom->get_annotation_ptr<arch::diamond::annotations::CRCParameters>()) {
                            cp->threshold    = diamond_ops[i++];
                            cp->value        = diamond_ops[i++];
                        } else if (auto rp = custom->get_annotation_ptr<arch::diamond::annotations::RabiParameters>()) {
                            rp->measurements = diamond_ops[i++];
                            rp->duration     = diamond_ops[i++];
                            rp->t_max        = diamond_ops[i++];
                        }
                        QL_ASSERT(i == diamond_op_count);
                    }

                    // Handle the normal operands for custom instructions.
                    Operands ops;
                    for (const auto &ob : custom->instruction_type->template_operands) {
                        try {
                            ops.append(*this, ob);
                        } catch (utils::Exception &e) {
                            e.add_context("name="+custom->instruction_type->name+", qubits="+ops.qubits.to_string());
                            throw;
                        }
                    }
                    for (utils::UInt i = 0; i < custom->operands.size() - diamond_op_count; i++) {
                        try {
                            ops.append(*this, custom->operands[i]);
                        } catch (utils::Exception &e) {
                            e.add_context(
                                "name=" + custom->instruction_type->name
                                + ", qubits=" + ops.qubits.to_string()
                                + ", operand=" + std::to_string(i)
                                );
                            throw;
                        }
                    }
                    kernel->gate(
                        custom->instruction_type->name, ops.qubits, ops.cregs,
                        0, ops.angle, ops.bregs
                    );
                    if (ops.has_integer) {
                        CHECK_COMPAT(
                            kernel->gates.size() == first_gate_index + 1,
                            "gate with integer operand cannot be ad-hoc decomposed"
                        );
                        kernel->gates.back()->int_operand = ops.integer;
                    }

                } else if (auto set = cinsn->as_set_instruction()) {

                    // Handle classical gates.
                    utils::Opt<compat::ClassicalRegister> lhs;
                    try {
                        lhs.emplace(convert_creg_reference(set->lhs));
                    } catch (utils::Exception &e) {
                        e.add_context("unsupported LHS for set instruction encountered");
                        throw;
                    }
                    try {
                        if (auto ilit = set->rhs->as_int_literal()) {
                            kernel->classical(
                                *lhs,
                                compat::ClassicalOperation(
                                    ilit->value
                                )
                            );
                        } else if (set->rhs->as_reference()) {
                            kernel->classical(
                                *lhs,
                                compat::ClassicalOperation(
                                    convert_creg_reference(set->rhs)
                                )
                            );
                        } else if (auto fn = set->rhs->as_function_call()) {
                            utils::Str operation;
                            utils::UInt operand_count = 2;
                            if (fn->function_type->name == "int") {
                                CHECK_COMPAT(
                                    fn->operands.size() == 1 &&
                                    fn->operands[0]->as_function_call(),
                                    "int() cast target must be a function"
                                );
                                fn = fn->operands[0]->as_function_call();
                            }
                            if (fn->function_type->name == "operator~") {
                                operation = "~";
                                operand_count = 1;
                            } else if (fn->function_type->name == "operator+") {
                                operation = "+";
                            } else if (fn->function_type->name == "operator-") {
                                operation = "-";
                            } else if (fn->function_type->name == "operator&") {
                                operation = "&";
                            } else if (fn->function_type->name == "operator|") {
                                operation = "|";
                            } else if (fn->function_type->name == "operator^") {
                                operation = "^";
                            } else if (fn->function_type->name == "operator==") {
                                operation = "==";
                            } else if (fn->function_type->name == "operator!=") {
                                operation = "!=";
                            } else if (fn->function_type->name == "operator>") {
                                operation = ">";
                            } else if (fn->function_type->name == "operator>=") {
                                operation = ">=";
                            } else if (fn->function_type->name == "operator<") {
                                operation = "<";
                            } else if (fn->function_type->name == "operator<=") {
                                operation = "<=";
                            } else {
                                QL_ICE(
                                    "no conversion known for function " << fn->function_type->name
                                );
                            }
                            CHECK_COMPAT(
                                fn->operands.size() == operand_count,
                                "function " << fn->function_type->name << " has wrong operand count"
                            );
                            if (operand_count == 1) {
                                kernel->classical(
                                    *lhs,
                                    compat::ClassicalOperation(
                                        operation,
                                        convert_creg_reference(fn->operands[0])
                                    )
                                );
                            } else if (fn->operands.size() == 2) {
                                kernel->classical(
                                    *lhs,
                                    compat::ClassicalOperation(
                                        convert_creg_reference(fn->operands[0]),
                                        operation,
                                        convert_creg_reference(fn->operands[1])
                                    )
                                );
                            } else {
                                QL_ASSERT(false);
                            }
                        } else {
                            QL_ICE(
                                "must be integer literal, creg reference, or simple "
                                "function of cregs"
                            );
                        }

                    } catch (utils::Exception &e) {
                        e.add_context("unsupported RHS for set instruction encountered");
                        throw;
                    }

                } else {
                    QL_ICE("unsupported instruction type encountered");
                }

                // Reset the gate condition.
                kernel->gate_clear_condition();

            } else if (auto wait = stmt->as_wait_instruction()) {

                // Handle wait instructions.
                Operands ops;
                for (const auto &ob : wait->objects) {
                    ops.append(*this, ob);
                }
                kernel->gate(
                    "wait", ops.qubits, ops.cregs,
                    wait->duration * old->platform->cycle_time,
                    ops.angle, ops.bregs
                );

            } else {
                QL_ICE("unsupported instruction type encountered");
            }

            // Copy gate annotations if adding the gate resulted in just one
            // gate.
            if (kernel->gates.size() == first_gate_index + 1) {
                kernel->gates[first_gate_index]->copy_annotations(*insn);
            }

            // Assign the cycle numbers for the new gates.
            for (auto i = first_gate_index; i < kernel->gates.size(); i++) {
                kernel->gates[i]->cycle = (utils::UInt)((utils::Int)insn->cycle + cycle_offset);
            }

        } else if (stmt->as_structured()) {

            // Flush any pending kernel not affected by control-flow.
            if (!kernel.empty()) {
                first_kernel = false;
                kernel->cycles_valid = cycles_valid;
                program->add(kernel);
                kernel.reset();
            }
            cycle_offset = utils::MAX;

            // Handle the different types of structured statements.
            if (auto if_else = stmt->as_if_else()) {

                // Handle if-else or if statement.
                CHECK_COMPAT(
                    if_else->branches.size() == 1,
                    "encountered if-else chain with multiple conditions"
                );
                compat::ProgramRef if_program;
                if_program.emplace(
                    make_kernel_name(block), old->platform,
                    old->qubit_count, old->creg_count, old->breg_count
                );
                try {
                    convert_block(if_else->branches[0]->body, if_program);
                } catch (utils::Exception &e) {
                    e.add_context("in 'if' block", true);
                    throw;
                }
                if (if_else->otherwise.empty()) {
                    try {
                        program->add_if(
                            if_program,
                            convert_classical_condition(
                                if_else->branches[0]->condition,
                                false
                            )
                        );
                    } catch (utils::Exception &e) {
                        e.add_context("in 'if' condition", true);
                        throw;
                    }
                } else {
                    compat::ProgramRef else_program;
                    else_program.emplace(
                        make_kernel_name(block), old->platform,
                        old->qubit_count, old->creg_count, old->breg_count
                    );
                    try {
                        convert_block(if_else->otherwise, else_program);
                    } catch (utils::Exception &e) {
                        e.add_context("in 'else' block", true);
                        throw;
                    }
                    try {
                        program->add_if_else(
                            if_program,
                            else_program,
                            convert_classical_condition(
                                if_else->branches[0]->condition,
                                false
                            )
                        );
                    } catch (utils::Exception &e) {
                        e.add_context("in 'if' condition", true);
                        throw;
                    }
                }

            } else if (auto static_loop = stmt->as_static_loop()) {

                // Handle static loops. Note that the old IR conceptually
                // doesn't have a loop variable for these, so the loop var can't
                // be a creg (or anything else that's referenced elsewhere as
                // well).
                CHECK_COMPAT(
                    static_loop->lhs->target != creg_ob,
                    "static loop variable cannot be a mapped creg"
                );
                compat::ProgramRef body;
                body.emplace(
                    make_kernel_name(block), old->platform,
                    old->qubit_count, old->creg_count, old->breg_count
                );
                try {
                    convert_block(static_loop->body, body);
                } catch (utils::Exception &e) {
                    e.add_context("in static loop body", true);
                    throw;
                }
                program->add_for(
                    body,
                    utils::abs<utils::Int>(
                        static_loop->to->value - static_loop->frm->value
                    ) + 1
                );

            } else if (auto repeat_until_loop = stmt->as_repeat_until_loop()) {

                // Handle repeat-until/do-while loops.
                compat::ProgramRef body;
                body.emplace(
                    make_kernel_name(block), old->platform,
                    old->qubit_count, old->creg_count, old->breg_count
                );
                try {
                    convert_block(repeat_until_loop->body, body);
                } catch (utils::Exception &e) {
                    e.add_context("in repeat-until/do-while loop body", true);
                    throw;
                }
                try {
                    program->add_do_while(
                        body,
                        convert_classical_condition(
                            repeat_until_loop->condition,
                            true
                        )
                    );
                } catch (utils::Exception &e) {
                    e.add_context("in repeat-until/do-while condition", true);
                    throw;
                }

<<<<<<< HEAD
            } else if (/* auto for_loop = */ stmt->as_for_loop()) {
=======
            } else if (stmt->as_for_loop()) {
>>>>>>> 83b6565d
                QL_ICE("unsupported for loop encountered");

            } else {
                QL_ICE("unsupported structured control-flow statement encountered");
            }

        } else {
            QL_ICE("unsupported statement type encountered");
        }
    }

    // Flush any pending kernel.
    if (!kernel.empty()) {

        // If this block produced only one kernel, copy kernel-wide annotations.
        if (first_kernel) {
            kernel->copy_annotations(*block);
        }

        kernel->cycles_valid = cycles_valid;
        program->add(kernel);
        kernel.reset();
    }

}

/**
 * Private constructor for the new-to-old conversion object. This actually
 * does the conversion.
 */
NewToOldConverter::NewToOldConverter(const Ref &ir) : ir(ir) {

    // Build the platform. If there is a compat::PlatformRef annotation, as
    // there would be when convert_old_to_new() was used, use that structure
    // directly. Otherwise, build a new compat::Platform based on the raw
    // JSON data associated with the new platform. This is not foolproof
    // however, as architectures may preprocess the structure during
    // construction of the compat::Platform node, and this preprocessing
    // would already have happened to the raw JSON data associated with
    // ir->platform.
    compat::PlatformRef old_platform;
    QL_DOUT("NewToOldConverter");
    if (ir->platform->has_annotation<compat::PlatformRef>()) {
        old_platform = ir->platform->get_annotation<compat::PlatformRef>();
        QL_DOUT("NewToOldConverter: got old_platform from annotation of new platform");
    } else {
        old_platform = compat::Platform::build(
            ir->platform->name,
            ir->platform->data.data
        );
        QL_DOUT("NewToOldConverter: got old_platform by building it (compat::Platform::build) from new platform data");
    }
#ifdef MULTI_LINE_LOG_DEBUG
    QL_IF_LOG_DEBUG {
        QL_DOUT("NewToOldConvertor old instruction_map:");
        for (const auto &i : old_platform->instruction_map) {
            QL_DOUT("NewToOldConvertor.old_platform.instruction_map[]" << i.first);
        }
    }
#else
    QL_DOUT("NewToOldConvertor old instruction_map (disabled)");
#endif



    // If the program node is empty, build an empty dummy program.
    if (ir->program.empty()) {
        old.emplace("empty", old_platform, num_qubits);
        QL_DOUT("NewToOldConverter (empty program node) [DONE]");
        return;
    }

    // Determine number of qubits.
    CHECK_COMPAT(
        ir->platform->qubits->shape.size() == 1,
        "main qubit register has wrong dimensionality"
    );
    if (ir->program->has_annotation<ObjectUsage>()) {
        num_qubits = ir->program->get_annotation<ObjectUsage>().num_qubits;
    } else {
        num_qubits = ir->platform->qubits->shape[0];
    }

    // Determine number of bregs. The first num_qubits bregs are the implicit
    // bits associated with qubits, so there are always num_qubits of these.
    auto num_bregs = num_qubits;
    breg_ob = find_physical_object(ir, "breg");
    if (ir->program->has_annotation<ObjectUsage>()) {
        num_bregs = ir->program->get_annotation<ObjectUsage>().num_bregs;
    } else if (!breg_ob.empty()) {
        CHECK_COMPAT(
            breg_ob->shape.size() == 1,
            "breg register has has wrong dimensionality"
        );
        CHECK_COMPAT(
            breg_ob->data_type == ir->platform->default_bit_type,
            "breg register is not of the default bit type"
        );
        num_bregs += breg_ob->shape[0];
    }

    // Determine number of cregs.
    utils::UInt num_cregs = 0;
    creg_ob = find_physical_object(ir, "creg");
    if (ir->program->has_annotation<ObjectUsage>()) {
        num_cregs = ir->program->get_annotation<ObjectUsage>().num_cregs;
    } else if (!creg_ob.empty()) {
        CHECK_COMPAT(
            creg_ob->shape.size() == 1,
            "creg register has has wrong dimensionality"
        );
        CHECK_COMPAT(
            creg_ob->data_type == ir->platform->default_int_type,
            "creg register is not of the default integer type"
        );
        num_cregs += creg_ob->shape[0];
    }

    // Build the program/root node for the old IR.
    old.emplace(
        ir->program->name, old_platform,
        num_qubits, num_cregs, num_bregs
    );
    old->unique_name = ir->program->unique_name;

    // Copy program-wide annotations.
    old->copy_annotations(*ir->program);

    // Check that the blocks that constitute the program are ordered
    // linearly, with no control-flow in between; any goto-based control is
    // not supported by the old IR. After this, the only additional
    // requirement is that there are no goto instructions within the blocks.
    CHECK_COMPAT(
        ir->program->entry_point.links_to(ir->program->blocks[0]),
        "program has unsupported nontrivial goto-based control-flow: "
        "first block is not the entry point"
    );
    for (utils::UInt i = 0; i < ir->program->blocks.size() - 1; i++) {
        CHECK_COMPAT(
            ir->program->blocks[i]->next.links_to(ir->program->blocks[i + 1]),
            "program has unsupported nontrivial goto-based control-flow: "
            "block " << i << " does not link to next"
        );
    }
    CHECK_COMPAT(
        ir->program->blocks.back()->next.empty(),
        "program has unsupported nontrivial goto-based control-flow: "
        "last block does not end program"
    );
    QL_DOUT("NewToOldConverter: about to start converting blocks");

    // Convert all the blocks and add them to the root program.
    for (const auto &block : ir->program->blocks) {
        try {
            convert_block(block, old);
        } catch (utils::Exception &e) {
            e.add_context("in block \"" + block->name + "\"");
            throw;
        }
    }
    QL_DOUT("NewToOldConverter [DONE]");
}

/**
 * Public entry point for the conversion.
 */
compat::ProgramRef NewToOldConverter::convert(const Ref &ir) {
    try {
        return NewToOldConverter(ir).old;
    } catch (utils::Exception &e) {
        e.add_context("new-to-old IR conversion", true);
        throw;
    }
}

/**
 * Appends an operand.
 */
void Operands::append(const NewToOldConverter &conv, const ExpressionRef &expr) {
    if (auto real_lit = expr->as_real_literal()) {
        CHECK_COMPAT(!has_angle, "encountered gate with multiple angle (real) operands");
        has_angle = true;
        angle = real_lit->value;
    } else if (auto int_lit = expr->as_int_literal()) {
        CHECK_COMPAT(!has_integer, "encountered gate with multiple integer operands");
        has_integer = true;
        integer = int_lit->value;
    } else if (auto ref = expr->as_reference()) {
        if (ref->indices.size() != 1 || !ref->indices[0]->as_int_literal()) {
            QL_ICE(
                "encountered incompatible object reference to "
                << ref->target->name
                << " (size=" << ref->indices.size() << ")"
            );
        } else if (
            ref->target == conv.ir->platform->qubits &&
            ref->data_type == conv.ir->platform->qubits->data_type
        ) {
            qubits.push_back(ref->indices[0].as<IntLiteral>()->value);
        } else if (
            ref->target == conv.ir->platform->qubits &&
            ref->data_type == conv.ir->platform->default_bit_type
        ) {
            bregs.push_back(ref->indices[0].as<IntLiteral>()->value);
        } else if (
            ref->target == conv.breg_ob &&
            ref->data_type == conv.breg_ob->data_type
        ) {
            bregs.push_back(ref->indices[0].as<IntLiteral>()->value + conv.num_qubits);
        } else if (
            ref->target == conv.creg_ob &&
            ref->data_type == conv.creg_ob->data_type
        ) {
            cregs.push_back(ref->indices[0].as<IntLiteral>()->value);
        } else {
            QL_ICE(
                "encountered unknown object reference to "
                << ref->target->name
            );
        }
    } else if (expr->as_function_call()) {
        QL_ICE("encountered unsupported function call in gate operand list");
    } else {
        QL_ICE("cannot convert operand expression to old IR: " << describe(expr));
    }
}

/**
 * Converts the new IR to the old one. This requires that the platform was
 * constructed using convert_old_to_new(), and (obviously) that no features of
 * the new IR are used that are not supported by the old IR.
 */
compat::ProgramRef convert_new_to_old(const Ref &ir) {
    return NewToOldConverter::convert(ir);
}

} // namespace ir
} // namespace ql<|MERGE_RESOLUTION|>--- conflicted
+++ resolved
@@ -780,11 +780,7 @@
                     throw;
                 }
 
-<<<<<<< HEAD
             } else if (/* auto for_loop = */ stmt->as_for_loop()) {
-=======
-            } else if (stmt->as_for_loop()) {
->>>>>>> 83b6565d
                 QL_ICE("unsupported for loop encountered");
 
             } else {
