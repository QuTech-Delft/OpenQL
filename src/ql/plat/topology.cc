/** \file
 * Definition and access functions to the grid of qubits that supports the real
 * qubits.
 */

#include "ql/plat/topology.h"

#include "ql/utils/logger.h"

namespace ql {
namespace plat {

/**
 * Returns the clockwise angle of b around a with respect to the positive Y
 * axis, with angle 0 at 12:00, and 0 <= angle < 2*pi.
 */
static utils::Real get_angle(XYCoordinate a, XYCoordinate b) {
    utils::Real ang = std::atan2((b.x - a.x), (b.y - a.y));
    if (ang < 0) ang += 2 * utils::PI;
    return ang;
}

/**
 * String representation for GridForm.
 */
std::ostream &operator<<(std::ostream &os, GridForm gf) {
    switch (gf) {
        case GridForm::XY:        os << "xy";        break;
        case GridForm::IRREGULAR: os << "irregular"; break;
    }
    return os;
}

/**
 * String representation for XYCoordinate.
 */
std::ostream &operator<<(std::ostream &os, XYCoordinate xy) {
    os << "(" << xy.x << ", " << xy.y << ")";
    return os;
}

/**
 * String representation for GridConnectivity.
 */
std::ostream &operator<<(std::ostream &os, GridConnectivity gc) {
    switch (gc) {
        case GridConnectivity::SPECIFIED: os << "specified"; break;
        case GridConnectivity::FULL:      os << "full";      break;
    }
    return os;
}

/**
<<<<<<< HEAD
 * Generates the neighbor list for the given qubit for full connectivity.
 */
void Topology::generate_neighbors_list(utils::UInt qs, Neighbors &qubits) const {
    QL_ASSERT(connectivity == GridConnectivity::FULL);

    // Generate neighbors for qubit qs for full connectivity per core.
    for (utils::UInt qd = 0; qd < num_qubits; qd++) {
        if (qs == qd) {
            continue;
        }
        if (is_inter_core_hop(qs, qd) && (!is_comm_qubit(qs) || !is_comm_qubit(qd))) {
            continue;
        }
        qubits.push_back(qd);
    }

=======
 * Dumps the documentation for the topology JSON structure.
 */
void Topology::dump_docs(std::ostream &os, const utils::Str &line_prefix) {
    utils::dump_str(os, line_prefix, R"(
    The topology JSON object must have the following structure.

    ```
    {
        "form": <optional string, either "xy" or "irregular">,
        "x_size": <optional integer for form="xy">,
        "y_size": <optional integer for form="xy">,
        "qubits": <mandatory array of objects for form="xy", unused for "irregular">,
        "number_of_cores": <optional positive integer, default 1>,
        "comm_qubits_per_core": <optional positive integer, num_qubits / number_of_cores>,
        "connectivity": <optional string, either "specified" or "full">,
        "edges": <mandatory array of objects for connectivity="specified", unused for "full">
        ...
    }
    ```

    The `"form"` key specifies whether the qubits can be arranged in a 2D grid
    of integer coordinates (`"xy"`) or not (`"irregular"`). If irregular, mapper
    heuristics that rely on sorting possible paths by angle are unavailable.
    If `"xy"`, `"x_size"` and `"y_size"` specify the coordinate ranges (from
    zero to the limit minus one), and `"qubits"` specifies the coordinates.
    `"qubits"` must then be an array of objects of the following form:

    ```
    {
        "id": <qubit index, mandatory>,
        "x": <X coordinate, mandatory>,
        "y": <Y coordinate, mandatory>,
        ...
    }
    ```

    Each qubit must be specified exactly once. Any additional keys in the
    object are silently ignored, as other parts of OpenQL may use the
    structure as well.

    If the `"form"` key is missing, its value is derived from whether a
    `"qubits"` list is given. If `"x_size"` or `"y_size"` are missing, the
    values are inferred from the largest coordinate found in `"qubits"`.
)" R"(
    The `"number_of_cores"` key is used to specify multi-core architectures.
    It must be a positive integer. Each core is assumed to have the same
    number of qubits, so the total number of qubits must be divisible by this
    number. The first N qubits belong to core 0, the next N belong to core 1,
    etc, where N equals the total number of qubits divided by the number of
    cores.

    Cores can communicate only via communication qubits. The amount of these
    qubits per cores may be set using the `"comm_qubits_per_core"` key. Its
    value must range between 1 and the number of qubits per core, and
    defaults to the latter. The first N qubits for each core are considered
    to be communication qubits, whereas the remainder are local qubits.

    The `"connectivity"` key specifies whether there are qubit connectivity
    constraints (`"specified"`) or all qubits (within a core) are connected
    (`"full"`). In the former case, the `"edges"` key must map to an array of
    objects of the following form:

    ```
    {
        "id": <optional unique identifying integer>,
        "src": <source qubit index, mandatory>,
        "dst": <target qubit index, mandatory>,
        ...
    }
    ```

    Edges are directional; to allow qubits to interact "in both ways," both
    directions must be specified. If any identifiers are specified, all edges
    should get one, and they should all be unique; otherwise, indices are
    generated using src*nq+dst. Any additional keys in the object are
    silently ignored, as other parts of OpenQL may use the structure as well
    (although they should preferably just extend this class).

    When `"connectivity"` is set to `"full"` in a multi-core environment,
    inter-core edges are only generated when both the source and destination
    qubit is a communication qubit.

    If the `"connectivity"` key is missing, its value is derived from whether
    an "edges" list is given.

    Any additional keys in the topology root object are silently ignored, as
    other parts of OpenQL may use the structure as well.
    )");
>>>>>>> 3fa5d76e
}

/**
 * Constructs the grid for the given number of qubits from the given JSON
 * object. Refer to dump_docs() for details.
 */
Topology::Topology(utils::UInt num_qubits, const utils::Json &topology) {

    // Shorthand.
    using JsonType = utils::Json::value_t;

    // Save number of qubits.
    this->num_qubits = num_qubits;

    // Handle grid form key.
    auto it = topology.find("form");
    if (it == topology.end()) {
        if (topology.find("qubits") != topology.end()) {
            form = GridForm::XY;
        } else {
            form = GridForm::IRREGULAR;
        }
    } else if (it->type() != JsonType::string) {
        throw utils::Exception("topology.form key must be a string if specified");
    } else if (it->get<utils::Str>() == "xy") {
        form = GridForm::XY;
    } else if (it->get<utils::Str>() == "irregular") {
        form = GridForm::IRREGULAR;
    } else {
        throw utils::Exception("topology.form key must be either \"xy\" or \"irregular\" if specified");
    }

    // Handle XY grid keys.
    xy_size = {0, 0};
    if (form != GridForm::IRREGULAR) {

        // Handle X size.
        it = topology.find("x_size");
        if (it == topology.end()) {
            xy_size.x = 0;
        } else if (it->type() != JsonType::number_unsigned) {
            throw utils::Exception("topology.x_size key must be an unsigned integer if specified");
        } else {
            xy_size.x = it->get<utils::UInt>();
        }

        // Handle Y size.
        it = topology.find("y_size");
        if (it == topology.end()) {
            xy_size.y = 0;
        } else if (it->type() != JsonType::number_unsigned) {
            throw utils::Exception("topology.y_size key must be an unsigned integer if specified");
        } else {
            xy_size.y = it->get<utils::UInt>();
        }

        // Handle qubits.
        it = topology.find("qubits");
        if (it == topology.end()) {
            throw utils::Exception("topology.qubits is missing while topology.form explicitly requires XY mode");
        } else if (it->type() != JsonType::array) {
            throw utils::Exception("topology.qubits key must be an array of objects if specified");
        } else {
            for (const auto &qubit : *it) {
                if (qubit.type() != JsonType::object) {
                    throw utils::Exception("topology.qubits entries must be objects");
                }

                // Read ID.
                utils::UInt id;
                auto it2 = qubit.find("id");
                if (it2 == qubit.end()) {
                    throw utils::Exception("topology.qubits.*.id must be specified");
                } else if (it2->type() != JsonType::number_unsigned) {
                    throw utils::Exception("topology.qubits.*.id must be an unsigned integer");
                } else {
                    id = it2->get<utils::UInt>();
                }
                if (id >= num_qubits) {
                    throw utils::Exception("topology.qubits.*.id is out of range");
                } else if (xy_coord.count(id) > 0) {
                    throw utils::Exception("topology.qubits has multiple entries for qubit " + utils::to_string(id));
                }

                // Read X coordinate.
                utils::Int x;
                it2 = qubit.find("x");
                if (it2 == qubit.end()) {
                    throw utils::Exception("topology.qubits.*.x must be specified");
                } else if (it2->type() != JsonType::number_unsigned) {
                    throw utils::Exception("topology.qubits.*.x must be an unsigned integer");
                } else {
                    x = it2->get<utils::Int>();
                }
                if (x < 0) {
                    throw utils::Exception("topology.qubits.*.x cannot be negative");
                }
                if (xy_size.x > 0 && x >= xy_size.x) {
                    throw utils::Exception("topology.qubits.*.x is out of range");
                }

                // Read Y coordinate.
                utils::Int y;
                it2 = qubit.find("y");
                if (it2 == qubit.end()) {
                    throw utils::Exception("topology.qubits.*.y must be specified");
                } else if (it2->type() != JsonType::number_unsigned) {
                    throw utils::Exception("topology.qubits.*.y must be an unsigned integer");
                } else {
                    y = it2->get<utils::Int>();
                }
                if (y < 0) {
                    throw utils::Exception("topology.qubits.*.y cannot be negative");
                }
                if (xy_size.y > 0 && y >= xy_size.y) {
                    throw utils::Exception("topology.qubits.*.y is out of range");
                }

                // Save the position.
                xy_coord.set(id) = {x, y};

            }
        }

        // If x_size and y_size were not configured, compute them.
        if (xy_size.x == 0) {
            for (const auto &coord : xy_coord) {
                xy_size.x = utils::max(xy_size.x, coord.second.x + 1);
            }
        }
        if (xy_size.y == 0) {
            for (const auto &coord : xy_coord) {
                xy_size.y = utils::max(xy_size.y, coord.second.y + 1);
            }
        }

    }

    // Handle number of cores.
    it = topology.find("number_of_cores");
    if (it == topology.end()) {
        num_cores = 1;
    } else if (it->type() != JsonType::number_unsigned) {
        throw utils::Exception("topology.number_of_cores key must be an unsigned integer if specified");
    } else {
        num_cores = it->get<utils::UInt>();
    }
    if (num_cores < 1) {
        throw utils::Exception("topology.number_of_cores must be a positive integer");
    } else if (num_qubits % num_cores) {
        throw utils::Exception("number of qubits is not divisible by topology.number_of_cores");
    }

    // Handle number of communication qubits per core.
    it = topology.find("comm_qubits_per_core");
    if (it == topology.end()) {
        num_comm_qubits = num_qubits / num_cores;
    } else if (it->type() != JsonType::number_unsigned) {
        throw utils::Exception("topology.comm_qubits_per_core key must be an unsigned integer if specified");
    } else {
        num_comm_qubits = it->get<utils::UInt>();
    }
    if (num_comm_qubits < 1) {
        throw utils::Exception("topology.comm_qubits_per_core must be a positive integer");
    } else if (num_comm_qubits > num_qubits / num_cores) {
        throw utils::Exception("topology.comm_qubits_per_core is larger than total number of qubits per core");
    }

    // Handle connectivity key.
    it = topology.find("connectivity");
    if (it == topology.end()) {
        if (topology.find("edges") != topology.end()) {
            connectivity = GridConnectivity::SPECIFIED;
        } else {
            connectivity = GridConnectivity::FULL;
        }
    } else if (it->type() != JsonType::string) {
        throw utils::Exception("topology.connectivity key must be a string if specified");
    } else if (it->get<utils::Str>() == "specified") {
        connectivity = GridConnectivity::SPECIFIED;
    } else if (it->get<utils::Str>() == "full") {
        connectivity = GridConnectivity::FULL;
    } else {
        throw utils::Exception("topology.connectivity key must be either \"specified\" or \"full\" if specified");
    }

    // Handle edges.
    max_edge = 0;
    if (connectivity == GridConnectivity::SPECIFIED) {

        // Parse connectivity from JSON.
        it = topology.find("edges");
        if (it == topology.end()) {
            throw utils::Exception("topology.edges is missing while topology.connectivity explicitly requires it");
        } else if (it->type() != JsonType::array) {
            throw utils::Exception("topology.edges key must be an array of objects if specified");
        } else {
            utils::Bool first_edge = true;
            utils::Bool edges_have_ids = false;
            for (const auto &edge : *it) {
                if (edge.type() != JsonType::object) {
                    throw utils::Exception("topology.edges entries must be objects");
                }

                // Read source ID.
                utils::UInt src;
                auto it2 = edge.find("src");
                if (it2 == edge.end()) {
                    throw utils::Exception("topology.edges.*.src must be specified");
                } else if (it2->type() != JsonType::number_unsigned) {
                    throw utils::Exception("topology.edges.*.src must be an unsigned integer");
                } else {
                    src = it2->get<utils::UInt>();
                }
                if (src >= num_qubits) {
                    throw utils::Exception("topology.edges.*.src is out of range");
                }

                // Read destination ID.
                utils::UInt dst;
                it2 = edge.find("dst");
                if (it2 == edge.end()) {
                    throw utils::Exception("topology.edges.*.dst must be specified");
                } else if (it2->type() != JsonType::number_unsigned) {
                    throw utils::Exception("topology.edges.*.dst must be an unsigned integer");
                } else {
                    dst = it2->get<utils::UInt>();
                }
                if (dst >= num_qubits) {
                    throw utils::Exception("topology.edges.*.dst is out of range");
                }

                // Check uniqueness and add to neighbors lookup.
                for (auto neighbor : neighbors.get(src)) {
                    if (neighbor == dst) {
                        throw utils::Exception(
                            "redefinition of edge with src=" + utils::to_string(src) +
                            " and dst=" + utils::to_string(dst)
                        );
                    }
                }
                neighbors.set(src).push_back(dst);

                // Read ID.
                auto it3 = edge.find("id");
                if (first_edge) {
                    edges_have_ids = it3 != edge.end();
                    first_edge = false;
                }
                if (edges_have_ids != (it3 != edge.end())) {
                    throw utils::Exception("topology.edges.*.id must be specified for all or none of the edges");
                } else if (it3 != edge.end()) {
                    if (it3->type() != JsonType::number_unsigned) {
                        throw utils::Exception("topology.edges.*.id must be an unsigned integer if specified");
                    }
                    Edge id = it3->get<utils::Int>();
                    if (edge_to_qubits.find(id) != edge_to_qubits.end()) {
                        throw utils::Exception("topology.edges.*.id is not unique (" + utils::to_string(id) + ")");
                    }
                    edge_to_qubits.set(id) = {src, dst};
                    qubits_to_edge.set({src, dst}) = id;
                    max_edge = utils::max(max_edge, id + 1);
                }

            }
        }

        // Compute distances between all qubits using Floyd-Warshall. When not
        // connected, distance remains set to utils::MAX.
        distance.resize(num_qubits);
        for (utils::UInt i = 0; i < num_qubits; i++) {

            // Initialize all distances to maximum value...
            distance[i].resize(num_qubits, utils::MAX);

            // ... except the self-edge, which is 0 distance...
            distance[i][i] = 0;

            // ... and the neighbors, which get distance 1.
            for (utils::UInt j : neighbors.get(i)) {
                distance[i][j] = 1;
            }

        }

        // Find shorter distances by gradually including more qubits (k) in path
        for (utils::UInt k = 0; k < num_qubits; k++) {
            for (utils::UInt i = 0; i < num_qubits; i++) {
                for (utils::UInt j = 0; j < num_qubits; j++) {

                    // Prevent overflow in the sum below by explicitly checking for
                    // MAX.
                    if (distance[i][k] == utils::MAX) {
                        continue;
                    }
                    if (distance[k][j] == utils::MAX) {
                        continue;
                    }

                    if (distance[i][j] > distance[i][k] + distance[k][j]) {
                        distance[i][j] = distance[i][k] + distance[k][j];
                    }
                }
            }
        }

    } else if (connectivity == GridConnectivity::FULL) {

        // If we have full connectivity and the qubits have coordinates, we
        // want neighbor lists for each qubit sorted based on angle. So, in this
        // case, we should generate the neighbors list. If not, we can easily
        // figure out neighbors on-the-fly.
        if (has_coordinates()) {

            // Pre-generate full connectivity.
            for (utils::UInt qs = 0; qs < num_qubits; qs++) {
                generate_neighbors_list(qs, neighbors.set(qs));
            }

        }

    }
    if (max_edge == 0) {

        // Full connectivity (within a core) or no edge indices specified by
        // the user. In this case, qubit edge indices are generated on-the-fly
        // using src*nq + dst, so max_edge is simply num_qubits**2.
        // edge_to_qubits and qubits_to_edge can stay empty.
        max_edge = num_qubits * num_qubits;

    }

    // When qubits have coordinates, sort neighbor lists clockwise starting from
    // 12:00, to know boundary of search space.
    if (has_coordinates()) {
        for (auto &it : neighbors) {
            it.second.sort(
                [this, it](const utils::UInt &i, const utils::UInt &j) {
                    return get_angle(xy_coord.at(it.first), xy_coord.at(i)) <
                           get_angle(xy_coord.at(it.first), xy_coord.at(j));
                }
            );
        }
    }

    // Dump the grid structure to stdout if the loglevel is sufficiently
    // verbose.
    QL_IF_LOG_DEBUG {
        dump();
    }

}

/**
 * Returns the size of the qubit grid, if coordinates have been specified.
 * If not, this returns (0, 0).
 */
XYCoordinate Topology::get_grid_size() const {
    return xy_size;
}

/**
 * Returns the coordinate of the given qubit, if coordinates have been
 * specified. If not, or if the qubit index is out of range, this returns
 * (0, 0).
 */
XYCoordinate Topology::get_qubit_coordinate(Qubit q) const {
    return xy_coord.get(q, {0, 0});
}

/**
 * Returns the edge index for the given qubit pair, or returns -1 when there
 * is no defined edge index for the given qubit pair.
 */
Topology::Edge Topology::get_edge_index(QubitPair qs) const {
    if (qubits_to_edge.empty()) {
        if (get_distance(qs.first, qs.second) != 1) {
            return -1;
        } else {
            return qs.first * num_qubits + qs.second;
        }
    } else {
        auto it = qubits_to_edge.find(qs);
        if (it == qubits_to_edge.end()) {
            return -1;
        } else {
            return it->second;
        }
    }
}

/**
 * Returns the qubit pair corresponding with the given edge, or returns 0,0
 * when there is no edge with the given index.
 */
Topology::QubitPair Topology::get_edge_qubits(Edge edge) const {
    if (edge < 0) {
        return {0, 0};
    } else if (edge_to_qubits.empty()) {
        if ((utils::UInt)edge >= num_qubits * num_qubits) {
            return {0, 0};
        } else {
            return {edge / num_qubits, edge % num_qubits};
        }
    } else {
        auto it = edge_to_qubits.find((utils::UInt)edge);
        if (it == edge_to_qubits.end()) {
            return {0, 0};
        } else {
            return it->second;
        }
    }
}

/**
 * Returns the highest used edge index plus one. Note that not all edge
 * indices between 0 and max-1 actually need to be in use, so this is not
 * necessarily the total number of edges.
 */
Topology::Edge Topology::get_max_edge() const {
    return max_edge;
}

/**
 * Returns the number of cores.
 */
utils::UInt Topology::get_num_cores() const {
    return num_cores;
}

/**
 * Returns the indices of the neighboring qubits for the given qubit.
 */
Topology::Neighbors Topology::get_neighbors(Qubit qubit) const {
    if (connectivity != GridConnectivity::FULL || has_coordinates()) {
        return neighbors.get(qubit);
    } else {
        Neighbors retval;
        generate_neighbors_list(qubit, retval);
        return retval;
    }
}

/**
 * Returns whether the given qubit is a communication qubit of a core.
 */
utils::Bool Topology::is_comm_qubit(Qubit qubit) const {
    if (num_cores == 1) return true;
    QL_ASSERT(connectivity == GridConnectivity::FULL);

    // Compute index of qubit local to core.
    utils::UInt qci = qubit % num_cores;

    // 0..ncommqpc-1 are comm qubits, ncommqpc..nq/ncores-1 are not comm qubits.
    return qci < num_comm_qubits;
}

/**
 * Returns the core index for the given qubit in a multi-core environment.
 */
utils::UInt Topology::get_core_index(Qubit qubit) const {
    if (num_cores == 1) return 1;
    QL_ASSERT(connectivity == GridConnectivity::FULL);
    utils::UInt nqpc = num_qubits / num_cores;
    return qubit / nqpc;
}

/**
 * Returns whether communication between the given two qubits involves
 * inter-core communication.
 */
utils::Bool Topology::is_inter_core_hop(Qubit source, Qubit target) const {
    return get_core_index(source) != get_core_index(target);
}

/**
 * Returns the distance between the two given qubits in number of hops.
 * Returns 0 iff source == target.
 */
utils::UInt Topology::get_distance(Qubit source, Qubit target) const {
    if (connectivity == GridConnectivity::FULL) {
        if (source == target) {
            return 0;
        }
        utils::UInt d = 1;
        if (get_core_index(source) == get_core_index(target)) {
            return d;
        }
        if (!is_comm_qubit(source)) {
            d++;
        }
        if (!is_comm_qubit(target)) {
            d++;
        }
        return d;
    }

    return distance[source][target];
}

/**
 * Returns the distance between the given two qubits in terms of cores.
 */
utils::UInt Topology::get_core_distance(Qubit source, Qubit target) const {
    if (get_core_index(source) == get_core_index(target)) return 0;
    QL_ASSERT(connectivity == GridConnectivity::FULL);
    return 1;
}

/**
 * Minimum number of hops between two qubits is always >= distance(from, to)
 * and inside one core (or without multi-core) the minimum number of
 * hops == distance.
 *
 * However, in multi-core with inter-core hops, an inter-core hop cannot
 * execute a 2qgate so when the minimum number of hops are all inter-core
 * hops (so distance(from,to) == coredistance(from,to)) and no 2qgate has
 * been placed yet, then at least one additional inter-core hop is needed
 * for the 2qgate, the number of hops required being at least distance+1.
 *
 * We assume below that a valid path exists with distance+1 hops; this fails
 * when not all qubits in a core support connections to all other cores.
 * See the check in initialization of neighbors.
 */
utils::UInt Topology::get_min_hops(Qubit source, Qubit target) const {
    utils::UInt d = get_distance(source, target);
    utils::UInt cd = get_core_distance(source, target);
    QL_ASSERT(cd <= d);
    if (cd == d) {
        return d+2;
    } else {
        return d;
    }
}

/**
 * Returns whether qubits have coordinates associated with them.
 */
utils::Bool Topology::has_coordinates() const {
    return form != GridForm::IRREGULAR;
}

/**
 * Rotate neighbors list such that largest angle difference between adjacent
 * elements is behind back. This is needed when a given subset of variations
 * from a node is wanted (mappathselect==borders). This can only be computed
 * when there is an underlying x/y grid (so not for form==gf_irregular).
 *
 * TODO/FIXME:
 *  see https://github.com/QE-Lab/OpenQL/pull/405#issuecomment-831247204
 */
void Topology::sort_neighbors_by_angle(Qubit src, Neighbors &nbl) const {
    if (form != GridForm::XY) {
        return;
    }

    // std::cout << "Normalizing list from src=" << src << ": ";
    // for (auto dn : nbl) { std::cout << dn << " "; } std::cout << std::endl;

    const utils::Real pi = 4 * std::atan(1);
    if (nbl.size() == 1) {
        // QL_DOUT("... size was 1; unchanged");
        return;
    }

    // find maxinx index in neighbor list before which largest angle difference occurs
    utils::Int maxdiff = 0;                            // current maximum angle difference in loop search below
    auto maxinx = nbl.begin(); // before which max diff occurs

    // for all indices in and its next one inx compute angle difference and find largest of these
    for (auto in = nbl.begin(); in != nbl.end(); in++) {
        utils::Real a_in = get_angle(xy_coord.at(src), xy_coord.at(*in));

        auto inx = std::next(in); if (inx == nbl.end()) inx = nbl.begin();
        utils::Real a_inx = get_angle(xy_coord.at(src), xy_coord.at(*inx));

        utils::Int diff = a_inx - a_in; if (diff < 0) diff += 2*pi;
        if (diff > maxdiff) {
            maxdiff = diff;
            maxinx = inx;
        }
    }

    // and now rotate neighbor list so that largest angle difference is behind last one
    Neighbors newnbl;
    for (auto in = maxinx; in != nbl.end(); in++) {
        newnbl.push_back(*in);
    }
    for (auto in = nbl.begin(); in != maxinx; in++) {
        newnbl.push_back(*in);
    }
    nbl = newnbl;

    // std::cout << "... rotated; result: ";
    // for (auto dn : nbl) { std::cout << dn << " "; } std::cout << std::endl;
}

/**
 * Dumps the grid configuration to the given stream.
 */
void Topology::dump(std::ostream &os, const utils::Str &line_prefix) const {
    os << line_prefix << "grid form = " << form << "\n";
    for (utils::UInt i = 0; i < num_qubits; i++) {
        os << line_prefix << "qubit[" << i << "]=" << xy_coord.dbg(i);
        os << " has neighbors";
        for (auto &n : get_neighbors(i)) {
            os << " qubit[" << n << "]=" << xy_coord.dbg(i);
        }
        os << "\n";
    }
    for (utils::UInt i = 0; i < num_qubits; i++) {
        os << line_prefix << "qubit[" << i << "] distance(" << i << ",j)=";
        for (utils::UInt j = 0; j < num_qubits; j++) {
            os << get_distance(i, j) << " ";
        }
        os << "\n";
    }
    for (utils::UInt i = 0; i < num_qubits; i++) {
        os << line_prefix << "qubit[" << i << "] minhops(" << i << ",j)=";
        for (utils::UInt j = 0; j < num_qubits; j++) {
            os << get_min_hops(i, j) << " ";
        }
        os << "\n";
    }
}

} // namespace plat
} // namespace ql<|MERGE_RESOLUTION|>--- conflicted
+++ resolved
@@ -51,24 +51,6 @@
 }
 
 /**
-<<<<<<< HEAD
- * Generates the neighbor list for the given qubit for full connectivity.
- */
-void Topology::generate_neighbors_list(utils::UInt qs, Neighbors &qubits) const {
-    QL_ASSERT(connectivity == GridConnectivity::FULL);
-
-    // Generate neighbors for qubit qs for full connectivity per core.
-    for (utils::UInt qd = 0; qd < num_qubits; qd++) {
-        if (qs == qd) {
-            continue;
-        }
-        if (is_inter_core_hop(qs, qd) && (!is_comm_qubit(qs) || !is_comm_qubit(qd))) {
-            continue;
-        }
-        qubits.push_back(qd);
-    }
-
-=======
  * Dumps the documentation for the topology JSON structure.
  */
 void Topology::dump_docs(std::ostream &os, const utils::Str &line_prefix) {
@@ -157,7 +139,24 @@
     Any additional keys in the topology root object are silently ignored, as
     other parts of OpenQL may use the structure as well.
     )");
->>>>>>> 3fa5d76e
+}
+
+/**
+ * Generates the neighbor list for the given qubit for full connectivity.
+ */
+void Topology::generate_neighbors_list(utils::UInt qs, Neighbors &qubits) const {
+    QL_ASSERT(connectivity == GridConnectivity::FULL);
+
+    // Generate neighbors for qubit qs for full connectivity per core.
+    for (utils::UInt qd = 0; qd < num_qubits; qd++) {
+        if (qs == qd) {
+            continue;
+        }
+        if (is_inter_core_hop(qs, qd) && (!is_comm_qubit(qs) || !is_comm_qubit(qd))) {
+            continue;
+        }
+        qubits.push_back(qd);
+    }
 }
 
 /**
