/** \file
 * ASAP/ALAP critical path and UNIFORM scheduling with and without resource
 * constraint.
 *
 * Below there really are two classes: the dependence graph definition and the
 * scheduler definition. All schedulers require dependence graph creation as
 * preprocessor, and don't modify it. For each kernel's circuit a private
 * dependence graph is created. The schedulers modify the order of gates in the
 * circuit, initialize the cycle field of each gate, and generate/return the
 * bundles, a list of bundles in which gates starting in the same cycle are
 * grouped.
 *
 * The dependence graph (represented by the graph field below) is created in the
 * Init method, and the graph is constructed from and referring to the gates in
 * the sequence of gates in the kernel's circuit. In this graph, the nodes refer
 * to the gates in the circuit, and the edges represent the dependences between
 * two gates. Init scans the gates of the circuit from start to end, inspects
 * their parameters, and for each gate depending on the gate type and parameter
 * value and previous gates operating on the same parameters, it creates a
 * dependence of the current gate on that previous gate. Such a dependence has a
 * type (RAW, WAW, etc.), cause (the qubit or classical register used as
 * parameter), and a weight (the cycles the previous gate takes to complete its
 * execution, after which the current gate can start execution).
 *
 * In dependence graph creation, each qubit/classical register (creg) use in
 * each gate is seen as an "event". The following events are distinguished:
 *
 *  - W for Write: such a use must sequentialize with any previous and later
 *    uses of the same qubit/creg. This is the default for qubits in a gate and
 *    for assignment/modifications in classical code.
 *
 *  - R for Read: such uses can be arbitrarily reordered (as long as other
 *    dependencies allow that). This event applies to all operands of CZ, the
 *    first operand of CNOT gates, and to all reads in classical code. It also
 *    applies in general to the control operand of Control Unitaries. It
 *    represents commutativity between the gates which such use: CU(a,b),
 *    CZ(a,c), CZ(d,a) and CNOT(a,e) all commute.
 *  - D: such uses can be arbitrarily reordered but are sequentialized with W
 *    and R events on the same qubit. This event applies to the second operand
 *    of CNOT gates: CNOT(a,d) and CNOT(b,d) commute.
 *
 * With this, we effectively get the following table of event transitions (from
 * left-bottom to right-up), in which 'no' indicates no dependence from left
 * event to top event and '/' indicates a dependence from left to top.
 *
 * ```
 *      W   R   D                  w   R   D
 * W    /   /   /              W   WAW RAW DAW
 * R    /   no  /              R   WAR RAR DAR
 * D    /   /   no             D   WAD RAD DAD
 * ```
 *
 * When the 'no' dependences are created (RAR and/or DAD), the respective
 * commutatable gates are sequentialized according to the original circuit's
 * order. With all 'no's replaced by '/', all event types become equivalent
 * (i.e. as if they were Write).
 *
 * Schedulers come essentially in the following forms:
 *
 *  - ASAP: a plain forward scheduler using dependences only, aiming at
 *    execution each gate as soon as possible.
 *  - ASAP with resource constraints: similar but taking resource constraints of
 *    the gates of the platform into account.
 *  - ALAP: as ASAP but then aiming at execution of each gate as late as
 *    possible.
 *  - ALAP with resource constraints: similar but taking resource constraints of
 *    the gates of the platform into account.
 *  - ALAP with UNIFORM bundle lengths: using dependences only, aim at ALAP but
 *    with equally length bundles.
 *
 * ASAP/ALAP can be controlled by the "scheduler" option. Similarly for UNIFORM
 * ("scheduler_uniform"). With/out resource constraints are separate method
 * calls.
 *
 * Commutation support during scheduling in general produces more
 * efficient/shorter scheduled circuits. It is enabled by option
 * "scheduler_commute".
 */

#include "scheduler.h"

#include "utils/vec.h"
#include "utils/filesystem.h"

namespace ql {

using namespace utils;
using ListDigraph = lemon::ListDigraph;
using ListDigraphPath = lemon::Path<ListDigraph>;

Scheduler::Scheduler() :
    instruction(graph),
    name(graph),
    weight(graph),
    cause(graph),
    depType(graph)
{
}

// ins->name may contain parameters, so must be stripped first before checking it for gate's name
void Scheduler::stripname(Str &name) {
    UInt p = name.find(' ');
    if (p != Str::npos) {
        name = name.substr(0,p);
    }
}

<<<<<<< HEAD
// Add a dependence between two nodes: from node fromID to node toID
// deptype is one of {RAW, WAW, WAR, RAR, RAD, DAR, DAD, WAD, DAW};
// combo is the operand encoded in a qubit+creg+breg combined index space:
// - 0 <= combo < qubit_count:                        combo is a qubit index
// - 0 <= combo-qubit_count < creg_count:             combo-qubit_count is a classical register index
// - 0 <= combo-qubit_count-creg_count < breg_count:  combo-qubit_count-creg_count is a bit register index
void Scheduler::add_dep(int fromID, int toID, enum DepTypes deptype, size_t combo) {
    DOUT(".. adddep ... from fromID " << fromID << " to toID " << toID << "   opnd=" << combo << ", dep=" << DepTypesNames[deptype]);
    auto fromNode = graph.nodeFromId(fromID);
    auto toNode = graph.nodeFromId(toID);
    auto arc = graph.addArc(fromNode, toNode);
    weight[arc] = int(std::ceil(static_cast<float>(instruction[fromNode]->duration) / cycle_time));
    // weight[arc] = (instruction[fromNode]->duration + cycle_time -1)/cycle_time;
    cause[arc] = combo;
    size_t operand;
    depType[arc] = deptype;
    std::string s;
    if (combo < qubit_count) {
        s = "q";
        operand = combo;
    } else if (combo - qubit_count < creg_count) {
        operand = combo - qubit_count;
        s = "c";
    } else {
        operand = combo - (qubit_count + creg_count);
        s = "b";
    }
    DOUT("... dep " << name[fromNode] << " -> " << name[toNode] << " (opnd=" << s << "[" << operand << "], dep=" << DepTypesNames[deptype] << ", wght=" << weight[arc] << ")");
=======
// factored out code from Init to add a dependence between two nodes
// operand is in qubit_creg combined index space
void Scheduler::add_dep(Int srcID, Int tgtID, enum DepTypes deptype, Int operand) {
    QL_DOUT(".. adddep ... from srcID " << srcID << " to tgtID " << tgtID << "   opnd=" << operand << ", dep=" << DepTypesNames[deptype]);
    auto srcNode = graph.nodeFromId(srcID);
    auto tgtNode = graph.nodeFromId(tgtID);
    auto arc = graph.addArc(srcNode, tgtNode);
    weight[arc] = Int(ceil(static_cast<Real>(instruction[srcNode]->duration) / cycle_time));
    // weight[arc] = (instruction[srcNode]->duration + cycle_time -1)/cycle_time;
    cause[arc] = operand;
    depType[arc] = deptype;
    QL_DOUT("... dep " << name[srcNode] << " -> " << name[tgtNode] << " (opnd=" << operand << ", dep=" << DepTypesNames[deptype] << ", wght=" << weight[arc] << ")");
>>>>>>> 0a72dcc7
}

// fill the dependence graph ('graph') with nodes from the circuit and adding arcs for their dependences
void Scheduler::init(
    circuit &ckt,
    const quantum_platform &platform,
<<<<<<< HEAD
    size_t qcount,
    size_t ccount,
    size_t bcount
=======
    UInt qcount,
    UInt ccount
>>>>>>> 0a72dcc7
) {
    QL_DOUT("Dependence graph creation ... #qubits = " << platform.qubit_number);
    qubit_count = qcount; ///@todo-rn: DDG creation should not depend on #qubits
    creg_count = ccount; ///@todo-rn: DDG creation should not depend on #cregs
<<<<<<< HEAD
    breg_count = bcount; ///@todo-rn: DDG creation should not depend on #bregs
    size_t creg_base = qubit_count;
    size_t breg_base = qubit_count + creg_count;
    size_t total_reg_count = qubit_count + creg_count + breg_count;
    DOUT("Scheduler.init: qubit_count=" << qubit_count << ", creg_count=" << creg_count << ", breg_count=" << breg_count << ", total=" << total_reg_count);
=======
    UInt qubit_creg_count = qubit_count + creg_count;
    QL_DOUT("Scheduler.init: qubit_count=" << qubit_count << ", creg_count=" << creg_count << ", total=" << qubit_creg_count);
>>>>>>> 0a72dcc7
    cycle_time = platform.cycle_time;
    circp = &ckt;

    // dependences are created with a current gate as target
<<<<<<< HEAD
    // and with those previous gates as source that have an operand match with the current gate:
    // - the previous gates that Read operand r in LastReaders[r]; this is a list because reading commutes
    // - the previous gates that D qubit operand q in LastDs[q]; this is a list because D'ing  commutes
    // - the previous gate that Wrote operand r in LastWriter[r]; this can only be one because writing never commutes
    // operands can be a qubit, a classical register or a bit register
    // the indices in LastReaders, LastDs and LastWriter are operand indices in the combined index space (see add_dep)
    typedef std::vector<int> ReadersListType;

    std::vector<ReadersListType> LastReaders;
    LastReaders.resize(total_reg_count);

    std::vector<ReadersListType> LastDs;
    LastDs.resize(total_reg_count);
=======
    // and with those previous gates as source that have an operand match:
    // - the previous gates that Read r in LastReaders[r]; this is a list
    // - the previous gates that D qubit q in LastDs[q]; this is a list
    // - the previous gate that Wrote r in LastWriter[r]; this can only be one
    // operands can be a qubit or a classical register
    typedef Vec<Int> ReadersListType;

    Vec<ReadersListType> LastReaders;
    LastReaders.resize(qubit_creg_count);

    Vec<ReadersListType> LastDs;
    LastDs.resize(qubit_creg_count);
>>>>>>> 0a72dcc7

    // start filling the dependence graph by creating the s node, the top of the graph
    {
        // add dummy source node
        auto srcNode = graph.addNode();
        instruction[srcNode] = new SOURCE();    // so SOURCE is defined as instruction[s], not unique in itself
        node.set(instruction[srcNode]) = srcNode;
        name[srcNode] = instruction[srcNode]->qasm();
        s = srcNode;
    }
<<<<<<< HEAD
    int srcID = graph.id(s);
    std::vector<int> LastWriter(total_reg_count, srcID);     // it implicitly writes to all qubits/cregs/bregs
=======
    Int srcID = graph.id(s);
    Vec<Int> LastWriter(qubit_creg_count, srcID);     // it implicitly writes to all qubits and class. regs
>>>>>>> 0a72dcc7

    // for each gate pointer ins in the circuit, add a node and add dependences on previous gates to it
    for (auto ins : ckt) {
        QL_DOUT("Current instruction's name: `" << ins->name << "'");
        QL_DOUT(".. Qasm(): " << ins->qasm());
        for (auto operand : ins->operands) {
<<<<<<< HEAD
            DOUT(".. Operand: `q[" << operand << "]'");
        }
        for (auto coperand : ins->creg_operands) {
            DOUT(".. Classical operand: `c[" << coperand << "]'");
        }
        for (auto boperand : ins->breg_operands) {
            DOUT(".. Bit operand: `b[" << boperand << "]'");
        }
        if (ins->is_conditional()) {
            DOUT(".. Condition: `" << ins->cond_qasm() << "'");
=======
            QL_DOUT(".. Operand: `" << operand << "'");
        }
        for (auto coperand : ins->creg_operands) {
            QL_DOUT(".. Classical operand: `" << coperand << "'");
>>>>>>> 0a72dcc7
        }

        auto iname = ins->name; // copy!!!!
        stripname(iname);

        // Add node
<<<<<<< HEAD
        lemon::ListDigraph::Node currNode = graph.addNode();
        int currID = graph.id(currNode);
        instruction[currNode] = ins;
        node[ins] = currNode;
        name[currNode] = ins->qasm();   // and this includes any condition!
=======
        ListDigraph::Node consNode = graph.addNode();
        Int consID = graph.id(consNode);
        instruction[consNode] = ins;
        node.set(ins) = consNode;
        name[consNode] = ins->qasm();
>>>>>>> 0a72dcc7

        // Add edges (arcs)
        // In quantum computing there are no real Reads and Writes on qubits because they cannot be cloned.
        // Every qubit use influences the qubit, updates it, so would be considered a Read+Write at the same time.
        // In dependence graph construction, this leads to WAW-dependence chains of all uses of the same qubit,
        // and hence in a scheduler using this graph to a sequentialization of those uses in the original program order.
        //
        // For a scheduler, only the presence of a dependence counts, not its type (RAW/WAW/etc.).
        // A dependence graph also has other uses apart from the scheduler: e.g. to find chains of live qubits,
        // from their creation (Prep etc.) to their destruction (Measure, etc.) in allocation of virtual to real qubits.
        // For those uses it makes sense to make a difference with a gate doing a Read+Write, just a Write or just a Read:
        // a Prep creates a new 'value' (Write); wait, display, x, swap, cnot, all pass this value on (so Read+Write),
        // while a Measure 'destroys' the 'value' (Read+Write of the qubit, Write of the creg),
        // the destruction aspect of a Measure being implied by it being followed by a Prep (Write only) on the same qubit.
        // Furthermore Writes can model barriers on a qubit (see Wait, Display, etc.), because Writes sequentialize.
        // The dependence graph creation below models a graph suitable for all functions, including chains of live qubits.

        // Control-operands of Controlled Unitaries commute, independent of the Unitary,
        // i.e. these gates need not be kept in order.
        // But, of course, those qubit uses should be ordered after (/before) the last (/next) non-control use of the qubit.
        // In this way, those control-operand qubit uses would be like pure Reads in dependence graph construction.
        // A problem might be that the gates with the same control-operands might be scheduled in parallel then.
        // In a non-resource scheduler that will happen but it doesn't do harm because it is not a real machine.
        // In a resource-constrained scheduler the resource constraint that prohibits more than one use
        // of the same qubit being active at the same time, will prevent this parallelism.
        // So ignoring Read After Read (RAR) dependences enables the scheduler to take advantage
        // of the commutation property of Controlled Unitaries without disadvantages.
        //
        // In more detail:
        // 1. CU1(a,b) and CU2(a,c) commute (for any U1, U2, so also can be equal and/or be CNOT and/or be CZ)
        // 2. CNOT(a,b) and CNOT(c,b) commute (property of CNOT only).
        // 3. CZ(a,b) and CZ(b,a) are identical (property of CZ only).
        // 4. CNOT(a,b) commutes with CZ(a,c) (from 1.) and thus with CZ(c,a) (from 3.)
        // 5. CNOT(a,b) does not commute with CZ(c,b) (and thus not with CZ(b,c), from 3.)
        // To support this, next to R and W a D (for controlleD operand :-) is introduced for the target operand of CNOT.
        // The events (instead of just Read and Write) become then:
        // - Both operands of CZ are just Read.
        // - The control operand of CNOT is Read, the target operand is D.
        // - Of any other Control Unitary, the control operand is Read and the target operand is Write (not D!)
        // - Of any other gate the operands are Read+Write or just Write (as usual to represent flow).
        // With this, we effectively get the following table of event transitions (from left-bottom to right-up),
        // in which 'no' indicates no dependence from left event to top event and '/' indicates a dependence from left to top.
        //
        //             W   R   D                  w   R   D
        //        W    /   /   /              W   WAW RAW DAW
        //        R    /   no  /              R   WAR RAR DAR
        //        D    /   /   no             D   WAD RAD DAD
        //
        // In addition to LastReaders, we introduce LastDs.
        // Either one is cleared when dependences are generated from them, and extended otherwise.
        // From the table it can be seen that the D 'behaves' as a Write to Read, and as a Read to Write,
        // that there is no order among Ds nor among Rs, but D after R and R after D sequentialize.
        // With this, the dependence graph is claimed to represent the commutations as above.
        //
        // The schedulers are list schedulers, i.e. they maintain a list of gates in their algorithm,
        // of gates available for being scheduled because they are not blocked by dependences on non-scheduled gates.
        // Therefore, the schedulers are able to select the best one from a set of commutable gates.

        // FIXME: define signature in .json file similar to how llvm/scaffold/gcc defines instructions
        // and then have a signature interpreter here; then we don't have this long if-chain
        // and, more importantly, we don't have the knowledge of particular gates here;
        // the default signature would be that of a default gate, modifying each qubit operand.

        // every gate can have a condition with condition operands (which are bit register indices) that are read
        for (auto operand : ins->cond_operands) {
            DOUT(".. Condition operand: " << operand);
            add_dep(LastWriter[breg_base+operand], currID, RAW, breg_base+operand);
            LastReaders[breg_base+operand].push_back(currID);
        }

        // each type of gate has a different 'signature' of events; switch out to each one
        if (iname == "measure") {
<<<<<<< HEAD
            DOUT(". considering " << name[currNode] << " as measure");
            // Read+Write each qubit operand + Write each classical operand + Write each bit operand
            for (auto operand : ins->operands) {
                DOUT(".. Operand: " << operand);
                add_dep(LastWriter[operand], currID, WAW, operand);
=======
            QL_DOUT(". considering " << name[consNode] << " as measure");
            // Read+Write each qubit operand + Write corresponding creg
            auto operands = ins->operands;
            for (auto operand : operands) {
                QL_DOUT(".. Operand: " << operand);
                add_dep(LastWriter[operand], consID, WAW, operand);
>>>>>>> 0a72dcc7
                for (auto &readerID : LastReaders[operand]) {
                    add_dep(readerID, currID, WAR, operand);
                }
                for (auto &readerID : LastDs[operand]) {
                    add_dep(readerID, currID, WAD, operand);
                }
            }
            for (auto coperand : ins->creg_operands) {
<<<<<<< HEAD
                DOUT(".. Classical operand: " << coperand);
                add_dep(LastWriter[creg_base+coperand], currID, WAW, creg_base+coperand);
                for (auto &readerID : LastReaders[creg_base+coperand]) {
                    add_dep(readerID, currID, WAR, creg_base+coperand);
                }
            }
            for (auto boperand : ins->breg_operands) {
                DOUT(".. Bit operand: " << boperand);
                add_dep(LastWriter[breg_base+boperand], currID, WAW, breg_base+boperand);
                for (auto &readerID : LastReaders[breg_base+boperand]) {
                    add_dep(readerID, currID, WAR, breg_base+boperand);
=======
                QL_DOUT(".. Classical operand: " << coperand);
                add_dep(LastWriter[qubit_count+coperand], consID, WAW, qubit_count+coperand);
                for (auto &readerID : LastReaders[qubit_count+coperand]) {
                    add_dep(readerID, consID, WAR, qubit_count+coperand);
>>>>>>> 0a72dcc7
                }
            }

            // update LastWriter and so clear LastReaders
<<<<<<< HEAD
            for (auto operand : ins->operands) {
                DOUT(".. Update LastWriter for qubit operand register: " << operand);
                LastWriter[operand] = currID;
                DOUT(".. Clearing LastReaders for qubit operand register: " << operand);
                LastReaders[operand].clear();
                LastDs[operand].clear();
                DOUT(".. Update LastWriter for qubit operand done");
            }
            for (auto coperand : ins->creg_operands) {
                DOUT(".. Update LastWriter for classical operand register: " << coperand);
                LastWriter[creg_base+coperand] = currID;
                DOUT(".. Clearing LastReaders for classical operand register: " << coperand);
                LastReaders[creg_base+coperand].clear();
                DOUT(".. Update LastWriter for classical operand done");
            }
            for (auto boperand : ins->breg_operands) {
                DOUT(".. Update LastWriter for bit operand register: " << boperand);
                LastWriter[breg_base+boperand] = currID;
                DOUT(".. Clearing LastReaders for bit operand register: " << boperand);
                LastReaders[breg_base+boperand].clear();
                DOUT(".. Update LastWriter for bit operand done");
=======
            for (auto operand : operands) {
                QL_DOUT(".. Update LastWriter for operand: " << operand);
                LastWriter[operand] = consID;
                QL_DOUT(".. Clearing LastReaders for operand: " << operand);
                LastReaders[operand].clear();
                LastDs[operand].clear();
                QL_DOUT(".. Update LastWriter done");
            }
            for (auto coperand : ins->creg_operands) {
                QL_DOUT(".. Update LastWriter for coperand: " << coperand);
                LastWriter[qubit_count+coperand] = consID;
                QL_DOUT(".. Clearing LastReaders for coperand: " << coperand);
                LastReaders[qubit_count+coperand].clear();
                QL_DOUT(".. Update LastWriter done");
>>>>>>> 0a72dcc7
            }
            QL_DOUT(". measure done");
        } else if (iname == "display") {
<<<<<<< HEAD
            DOUT(". considering " << name[currNode] << " as display");
            // no operands, display all qubits and cregs
            // Read+Write each operand
            std::vector<size_t> qubits(total_reg_count);
            std::iota(qubits.begin(), qubits.end(), 0);
            for (auto operand : qubits) {
                DOUT(".. Operand: " << operand);
                add_dep(LastWriter[operand], currID, WAW, operand);
=======
            QL_DOUT(". considering " << name[consNode] << " as display");
            // no operands, display all qubits and cregs
            // Read+Write each operand
            Vec<UInt> qubits(qubit_creg_count);
            std::iota(qubits.begin(), qubits.end(), 0);
            for (auto operand : qubits) {
                QL_DOUT(".. Operand: " << operand);
                add_dep(LastWriter[operand], consID, WAW, operand);
>>>>>>> 0a72dcc7
                for (auto &readerID : LastReaders[operand]) {
                    add_dep(readerID, currID, WAR, operand);
                }
                for (auto &readerID : LastDs[operand]) {
                    add_dep(readerID, currID, WAD, operand);
                }
            }

            // now update LastWriter and so clear LastReaders/LastDs
            for (auto operand : qubits) {
                LastWriter[operand] = currID;
                LastReaders[operand].clear();
                LastDs[operand].clear();
            }
        } else if (ins->type() == gate_type_t::__classical_gate__) {
<<<<<<< HEAD
            DOUT(". considering " << name[currNode] << " as classical gate");
            // Read+Write each classical operand
            for (auto coperand : ins->creg_operands) {
                DOUT("... Classical operand: " << coperand);
                add_dep(LastWriter[creg_base+coperand], currID, WAW, creg_base+coperand);
                for (auto &readerID : LastReaders[creg_base+coperand]) {
                    add_dep(readerID, currID, WAR, creg_base+coperand);
=======
            QL_DOUT(". considering " << name[consNode] << " as classical gate");
            // Read+Write each classical operand
            for (auto coperand : ins->creg_operands) {
                QL_DOUT("... Classical operand: " << coperand);
                add_dep(LastWriter[qubit_count+coperand], consID, WAW, qubit_count+coperand);
                for (auto &readerID : LastReaders[qubit_count+coperand]) {
                    add_dep(readerID, consID, WAR, qubit_count+coperand);
                }
                for (auto &readerID : LastDs[qubit_count+coperand]) {
                    add_dep(readerID, consID, WAD, qubit_count+coperand);
>>>>>>> 0a72dcc7
                }
            }

            // now update LastWriter and so clear LastReaders
            for (auto coperand : ins->creg_operands) {
                LastWriter[creg_base+coperand] = currID;
                LastReaders[creg_base+coperand].clear();
            }
        } else if (iname == "cnot") {
<<<<<<< HEAD
            DOUT(". considering " << name[currNode] << " as cnot");
            // CNOTs Read the first operands, and Ds the second operand
            size_t operandNo=0;
            for (auto operand : ins->operands) {
                DOUT(".. Operand: " << operand);
=======
            QL_DOUT(". considering " << name[consNode] << " as cnot");
            // CNOTs Read the first operands, and Ds the second operand
            UInt operandNo=0;
            auto operands = ins->operands;
            for (auto operand : operands) {
                QL_DOUT(".. Operand: " << operand);
>>>>>>> 0a72dcc7
                if (operandNo == 0) {
                    add_dep(LastWriter[operand], currID, RAW, operand);
                    if (options::get("scheduler_commute") == "no") {
                        for (auto &readerID : LastReaders[operand]) {
                            add_dep(readerID, currID, RAR, operand);
                        }
                    }
                    for (auto &readerID : LastDs[operand]) {
                        add_dep(readerID, currID, RAD, operand);
                    }
                } else {
                    add_dep(LastWriter[operand], currID, DAW, operand);
                    if (options::get("scheduler_commute") == "no") {
                        for (auto &readerID : LastDs[operand]) {
                            add_dep(readerID, currID, DAD, operand);
                        }
                    }
                    for (auto &readerID : LastReaders[operand]) {
                        add_dep(readerID, currID, DAR, operand);
                    }
                }
                operandNo++;
            } // end of operand for

            // now update LastWriter and so clear LastReaders
            operandNo=0;
            for (auto operand : ins->operands) {
                if (operandNo == 0) {
                    // update LastReaders for this operand 0
                    LastReaders[operand].push_back(currID);
                    LastDs[operand].clear();
                } else {
                    LastDs[operand].push_back(currID);
                    LastReaders[operand].clear();
                }
                operandNo++;
            }
        } else if (iname == "cz" || iname == "cphase") {
<<<<<<< HEAD
            DOUT(". considering " << name[currNode] << " as cz");
            // CZs Read all operands
            size_t operandNo = 0;
            for (auto operand : ins->operands) {
                DOUT(".. Operand: " << operand);
=======
            QL_DOUT(". considering " << name[consNode] << " as cz");
            // CZs Read all operands
            UInt operandNo = 0;
            auto operands = ins->operands;
            for (auto operand : operands) {
                QL_DOUT(".. Operand: " << operand);
>>>>>>> 0a72dcc7
                if (options::get("scheduler_commute") == "no") {
                    for (auto &readerID : LastReaders[operand]) {
                        add_dep(readerID, currID, RAR, operand);
                    }
                }
                add_dep(LastWriter[operand], currID, RAW, operand);
                for (auto &readerID : LastDs[operand]) {
                    add_dep(readerID, currID, RAD, operand);
                }
                operandNo++;
            } // end of operand for

            // update LastReaders etc.
            operandNo = 0;
            for (auto operand : ins->operands) {
                LastDs[operand].clear();
                LastReaders[operand].push_back(currID);
                operandNo++;
            }
#ifdef HAVEGENERALCONTROLUNITARIES
        } else if (
            // or is a Control Unitary in general
            // Read on all operands, Write on last operand
            // before implementing it, check whether all commutativity on Reads above hold for this Control Unitary
        ) {
<<<<<<< HEAD
            DOUT(". considering " << name[currNode] << " as Control Unitary");
            // Control Unitaries Read all operands, and Write the last operand
            size_t operandNo=0;
            size_t op_count = ins->operands.size();
            for (auto operand : ins->operands) {
                DOUT(".. Operand: " << operand);
                add_dep(LastWriter[operand], currID, RAW, operand);
=======
            QL_DOUT(". considering " << name[consNode] << " as Control Unitary");
            // Control Unitaries Read all operands, and Write the last operand
            UInt operandNo=0;
            auto operands = ins->operands;
            UInt op_count = operands.size();
            for (auto operand : operands) {
                QL_DOUT(".. Operand: " << operand);
                add_dep(LastWriter[operand], consID, RAW, operand);
>>>>>>> 0a72dcc7
                if (options::get("scheduler_commute") == "no") {
                    for (auto &readerID : LastReaders[operand]) {
                        add_dep(readerID, currID, RAR, operand);
                    }
                }
                for (auto &readerID : LastDs[operand]) {
                    add_dep(readerID, currID, RAD, operand);
                }

                if (operandNo < op_count-1) {
                    LastReaders[operand].push_back(currID);
                    LastDs[operand].clear();
                } else {
                    add_dep(LastWriter[operand], currID, WAW, operand);
                    for (auto &readerID : LastReaders[operand]) {
                        add_dep(readerID, currID, WAR, operand);
                    }
                    for (auto &readerID : LastDs[operand]) {
                        add_dep(readerID, currID, WAD, operand);
                    }

                    LastWriter[operand] = currID;
                    LastReaders[operand].clear();
                    LastDs[operand].clear();
                }
                operandNo++;
            } // end of operand for
#endif  // HAVEGENERALCONTROLUNITARIES
        } else {
<<<<<<< HEAD
            DOUT(". considering " << name[currNode] << " as no special gate (catch-all, generic rules)");
            // Read+Write on each quantum operand
            // Read+Write on each classical operand
            // Read+Write on each bit operand
            for (auto operand : ins->operands) {
                DOUT(".. Operand: " << operand);
                add_dep(LastWriter[operand], currID, WAW, operand);
=======
            QL_DOUT(". considering " << name[consNode] << " as no special gate (catch-all, generic rules)");
            // Read+Write on each quantum operand
            // Read+Write on each classical operand
            auto operands = ins->operands;
            for (auto operand : operands) {
                QL_DOUT(".. Operand: " << operand);
                add_dep(LastWriter[operand], consID, WAW, operand);
>>>>>>> 0a72dcc7
                for (auto &readerID : LastReaders[operand]) {
                    add_dep(readerID, currID, WAR, operand);
                }
                for (auto &readerID : LastDs[operand]) {
                    add_dep(readerID, currID, WAD, operand);
                }
                // now update LastWriter and so clear LastReaders/LastDs
                LastWriter[operand] = currID;
                LastReaders[operand].clear();
                LastDs[operand].clear();
            } // end of operand for

            // Read+Write each classical operand
            for (auto coperand : ins->creg_operands) {
<<<<<<< HEAD
                DOUT("... Classical operand: " << coperand);
                add_dep(LastWriter[creg_base+coperand], currID, WAW, creg_base+coperand);
                for (auto &readerID : LastReaders[creg_base+coperand]) {
                    add_dep(readerID, currID, WAR, creg_base+coperand);
=======
                QL_DOUT("... Classical operand: " << coperand);
                add_dep(LastWriter[qubit_count+coperand], consID, WAW, qubit_count+coperand);
                for (auto &readerID : LastReaders[qubit_count+coperand]) {
                    add_dep(readerID, consID, WAR, qubit_count+coperand);
>>>>>>> 0a72dcc7
                }
                // now update LastWriter and so clear LastReaders
                LastWriter[creg_base+coperand] = currID;
                LastReaders[creg_base+coperand].clear();
            } // end of coperand for

            // Read+Write each bit operand
            for (auto boperand : ins->breg_operands) {
                DOUT("... Bit operand: " << boperand);
                add_dep(LastWriter[breg_base+boperand], currID, WAW, breg_base+boperand);
                for (auto &readerID : LastReaders[breg_base+boperand]) {
                    add_dep(readerID, currID, WAR, breg_base+boperand);
                }
                // now update LastWriter and so clear LastReaders
                LastWriter[breg_base+boperand] = currID;
                LastReaders[breg_base+boperand].clear();
            } // end of boperand for
        } // end of if/else
        QL_DOUT(". instruction done: " << ins->qasm());
    } // end of instruction for

    QL_DOUT("adding deps to SINK");
    // finish filling the dependence graph by creating the t node, the bottom of the graph
    {
        // add dummy target node
<<<<<<< HEAD
        lemon::ListDigraph::Node currNode = graph.addNode();
        int currID = graph.id(currNode);
        instruction[currNode] = new SINK();    // so SINK is defined as instruction[t], not unique in itself
        node[instruction[currNode]] = currNode;
        name[currNode] = instruction[currNode]->qasm();
        t = currNode;
=======
        ListDigraph::Node consNode = graph.addNode();
        Int consID = graph.id(consNode);
        instruction[consNode] = new SINK();    // so SINK is defined as instruction[t], not unique in itself
        node.set(instruction[consNode]) = consNode;
        name[consNode] = instruction[consNode]->qasm();
        t = consNode;
>>>>>>> 0a72dcc7

        // add deps to the dummy target node to close the dependence chains
        // it behaves as a W to every qubit, creg and breg
        //
        // to guarantee that exactly at start of execution of dummy SINK,
        // all still executing nodes complete, give arc weight of those nodes;
        // this is relevant for ALAP (which starts backward from SINK for all these nodes);
        // also for accurately computing the circuit's depth (which includes full completion);
        // and also for implementing scheduling and mapping across control-flow (so that it is
        // guaranteed that on a jump and on start of target circuit, the source circuit completed).
        //
        // note that there always is a LastWriter: the dummy source node wrote to every qubit and class. reg
<<<<<<< HEAD
        std::vector<size_t> all_operands(total_reg_count);
        std::iota(all_operands.begin(), all_operands.end(), 0);
        for (auto operand : all_operands) {
            DOUT(".. Sink operand, adding dep: " << operand);
            add_dep(LastWriter[operand], currID, WAW, operand);
=======
        Vec<UInt> operands(qubit_creg_count);
        std::iota(operands.begin(), operands.end(), 0);
        for (auto operand : operands) {
            QL_DOUT(".. Sink operand, adding dep: " << operand);
            add_dep(LastWriter[operand], consID, WAW, operand);
>>>>>>> 0a72dcc7
            for (auto &readerID : LastReaders[operand]) {
                add_dep(readerID, currID, WAR, operand);
            }
            for (auto &readerID : LastDs[operand]) {
                add_dep(readerID, currID, WAD, operand);
            }
        }

        // useless because there is nothing after t but destruction
<<<<<<< HEAD
        for (auto operand : all_operands) {
            DOUT(".. Sink operand, clearing: " << operand);
            LastWriter[operand] = currID;
=======
        for (auto operand : operands) {
            QL_DOUT(".. Sink operand, clearing: " << operand);
            LastWriter[operand] = consID;
>>>>>>> 0a72dcc7
            LastReaders[operand].clear();
            LastDs[operand].clear();
        }
    }

    // useless as well because by construction, there cannot be cycles
    // but when afterwards dependences are added, cycles may be created,
    // and after doing so (a copy of) this test should certainly be done because
    // a cyclic dependence graph cannot be scheduled;
    // this test here is a kind of debugging aid whether dependence creation was done well
    if (!dag(graph)) {
        QL_FATAL("The dependence graph is not a DAG.");
    }
    QL_DOUT("Dependence graph creation Done.");
}

void Scheduler::print() const {
    QL_COUT("Printing Dependence Graph ");
    digraphWriter(graph).
        nodeMap("name", name).
        arcMap("cause", cause).
        arcMap("weight", weight).
        // arcMap("depType", depType).
        node("source", s).
        node("target", t).
        run();
}

void Scheduler::write_dependence_matrix() const {
    QL_COUT("Printing Dependence Matrix ...");
    Str datfname( options::get("output_dir") + "/dependenceMatrix.dat");
    OutFile fout(datfname);

    UInt totalInstructions = countNodes(graph);
    Vec<Vec<Bool> > Matrix(totalInstructions, Vec<Bool>(totalInstructions));

    // now print the edges
    for (ListDigraph::ArcIt arc(graph); arc != lemon::INVALID; ++arc) {
        auto srcNode = graph.source(arc);
        auto dstNode = graph.target(arc);
        UInt srcID = graph.id( srcNode );
        UInt dstID = graph.id( dstNode );
        Matrix[srcID][dstID] = true;
    }

    for (UInt i = 1; i < totalInstructions - 1; i++) {
        for (UInt j = 1; j < totalInstructions - 1; j++) {
            fout << Matrix[j][i] << "\t";
        }
        fout << "\n";
    }
}

// cycle assignment without RC depending on direction: forward:ASAP, backward:ALAP;
// without RC, this is all there is to schedule, apart from forming the bundles in ir::bundler()
// set_cycle iterates over the circuit's gates and set_cycle_gate over the dependences of each gate
// please note that set_cycle_gate expects a caller like set_cycle which iterates gp forward through the circuit
void Scheduler::set_cycle_gate(gate *gp, scheduling_direction_t dir) {
    ListDigraph::Node currNode = node.at(gp);
    UInt  currCycle;
    if (forward_scheduling == dir) {
        currCycle = 0;
        for (ListDigraph::InArcIt arc(graph,currNode); arc != lemon::INVALID; ++arc) {
            currCycle = max<UInt>(currCycle, instruction[graph.source(arc)]->cycle + weight[arc]);
        }
    } else {
        currCycle = MAX_CYCLE;
        for (ListDigraph::OutArcIt arc(graph,currNode); arc != lemon::INVALID; ++arc) {
            currCycle = min<UInt>(currCycle, instruction[graph.target(arc)]->cycle - weight[arc]);
        }
    }
    gp->cycle = currCycle;
}

void Scheduler::set_cycle(scheduling_direction_t dir) {
    if (forward_scheduling == dir) {
        instruction[s]->cycle = 0;
        QL_DOUT("... set_cycle of " << instruction[s]->qasm() << " cycles " << instruction[s]->cycle);
        // *circp is by definition in a topological order of the dependence graph
        for (auto gpit = circp->begin(); gpit != circp->end(); gpit++) {
            set_cycle_gate(*gpit, dir);
            QL_DOUT("... set_cycle of " << (*gpit)->qasm() << " cycles " << (*gpit)->cycle);
        }
        set_cycle_gate(instruction[t], dir);
        QL_DOUT("... set_cycle of " << instruction[t]->qasm() << " cycles " << instruction[t]->cycle);
    } else {
        instruction[t]->cycle = ALAP_SINK_CYCLE;
        // *circp is by definition in a topological order of the dependence graph
        for (auto gpit = circp->rbegin(); gpit != circp->rend(); gpit++) {
            set_cycle_gate(*gpit, dir);
        }
        set_cycle_gate(instruction[s], dir);

        // readjust cycle values of gates so that SOURCE is at 0
        UInt  SOURCECycle = instruction[s]->cycle;
        QL_DOUT("... readjusting cycle values by -" << SOURCECycle);

        instruction[t]->cycle -= SOURCECycle;
        QL_DOUT("... set_cycle of " << instruction[t]->qasm() << " cycles " << instruction[t]->cycle);
        for (auto &gp : *circp) {
            gp->cycle -= SOURCECycle;
            QL_DOUT("... set_cycle of " << gp->qasm() << " cycles " << gp->cycle);
        }
        instruction[s]->cycle -= SOURCECycle;   // i.e. becomes 0
        QL_DOUT("... set_cycle of " << instruction[s]->qasm() << " cycles " << instruction[s]->cycle);
    }
}

static Bool cycle_lessthan(gate *gp1, gate *gp2) {
    return gp1->cycle < gp2->cycle;
}

// sort circuit by the gates' cycle attribute in non-decreasing order
void Scheduler::sort_by_cycle(circuit *cp) {
    QL_DOUT("... before sorting on cycle value");
    // for ( circuit::iterator gpit = cp->begin(); gpit != cp->end(); gpit++)
    // {
    //     gate*           gp = *gpit;
    //     DOUT("...... (@" << gp->cycle << ") " << gp->qasm());
    // }

    // std::sort doesn't preserve the original order of elements that have equal values but std::stable_sort does
    std::stable_sort(cp->begin(), cp->end(), cycle_lessthan);

    QL_DOUT("... after sorting on cycle value");
    // for ( circuit::iterator gpit = cp->begin(); gpit != cp->end(); gpit++)
    // {
    //     gate*           gp = *gpit;
    //     DOUT("...... (@" << gp->cycle << ") " << gp->qasm());
    // }
}

// ASAP scheduler without RC, setting gate cycle values and sorting the resulting circuit
void Scheduler::schedule_asap(Str &sched_dot) {
    QL_DOUT("Scheduling ASAP ...");
    set_cycle(forward_scheduling);
    sort_by_cycle(circp);

    if (options::get("print_dot_graphs") == "yes") {
        StrStrm ssdot;
        get_dot(false, true, ssdot);
        sched_dot = ssdot.str();
    }

    QL_DOUT("Scheduling ASAP [DONE]");
}

// ALAP scheduler without RC, setting gate cycle values and sorting the resulting circuit
void Scheduler::schedule_alap(Str &sched_dot) {
    QL_DOUT("Scheduling ALAP ...");
    set_cycle(backward_scheduling);
    sort_by_cycle(circp);

    if (options::get("print_dot_graphs") == "yes") {
        StrStrm ssdot;
        get_dot(false, true, ssdot);
        sched_dot = ssdot.str();
    }

    QL_DOUT("Scheduling ALAP [DONE]");
}

// Note that set_remaining_gate expects a caller like set_remaining that iterates gp backward over the circuit
void Scheduler::set_remaining_gate(gate* gp, scheduling_direction_t dir) {
    auto currNode = node.at(gp);
    UInt currRemain = 0;
    if (forward_scheduling == dir) {
        for (ListDigraph::OutArcIt arc(graph,currNode); arc != lemon::INVALID; ++arc) {
            currRemain = max<UInt>(currRemain, remaining.at(graph.target(arc)) + weight[arc]);
        }
    } else {
        for (ListDigraph::InArcIt arc(graph,currNode); arc != lemon::INVALID; ++arc) {
            currRemain = max<UInt>(currRemain, remaining.at(graph.source(arc)) + weight[arc]);
        }
    }
    remaining.set(currNode) = currRemain;
}

void Scheduler::set_remaining(scheduling_direction_t dir) {
    gate *gp;
    remaining.clear();
    if (forward_scheduling == dir) {
        // remaining until SINK (i.e. the SINK.cycle-ALAP value)
        remaining.set(t) = 0;
        // *circp is by definition in a topological order of the dependence graph
        for (auto gpit = circp->rbegin(); gpit != circp->rend(); gpit++) {
            gate *gp2 = *gpit;
            set_remaining_gate(gp2, dir);
            QL_DOUT("... remaining at " << gp2->qasm() << " cycles " << remaining.dbg(node.at(gp2)));
        }
        gp = instruction[s];
        set_remaining_gate(gp, dir);
        QL_DOUT("... remaining at " << gp->qasm() << " cycles " << remaining.dbg(s));
    } else {
        // remaining until SOURCE (i.e. the ASAP value)
        remaining.set(s) = 0;
        // *circp is by definition in a topological order of the dependence graph
        for (auto gpit = circp->begin(); gpit != circp->end(); gpit++) {
            gate*   gp2 = *gpit;
            set_remaining_gate(gp2, dir);
            QL_DOUT("... remaining at " << gp2->qasm() << " cycles " << remaining.dbg(node.at(gp2)));
        }
        gp = instruction[t];
        set_remaining_gate(gp, dir);
        QL_DOUT("... remaining at " << gp->qasm() << " cycles " << remaining.dbg(t));
    }
}

gate *Scheduler::find_mostcritical(List<gate*> &lg) {
    UInt maxRemain = 0;
    gate *mostCriticalGate = nullptr;
    for (auto gp : lg) {
        UInt gr = remaining.at(node.at(gp));
        if (gr > maxRemain) {
            mostCriticalGate = gp;
            maxRemain = gr;
        }
    }
    QL_DOUT("... most critical gate: " << mostCriticalGate->qasm() << " with remaining=" << maxRemain);
    return mostCriticalGate;
}

// Set the curr_cycle of the scheduling algorithm to start at the appropriate end as well;
// note that the cycle attributes will be shifted down to start at 1 after backward scheduling.
void Scheduler::init_available(
    List<ListDigraph::Node> &avlist,
    scheduling_direction_t dir,
    UInt &curr_cycle
) {
    avlist.clear();
    if (forward_scheduling == dir) {
        curr_cycle = 0;
        instruction[s]->cycle = curr_cycle;
        avlist.push_back(s);
    } else {
        curr_cycle = ALAP_SINK_CYCLE;
        instruction[t]->cycle = curr_cycle;
        avlist.push_back(t);
    }
}

// collect the list of directly depending nodes
// (i.e. those necessarily scheduled after the given node) without duplicates;
// dependences that are duplicates from the perspective of the scheduler
// may be present in the dependence graph because the scheduler ignores dependence type and cause
void Scheduler::get_depending_nodes(
    ListDigraph::Node n,
    scheduling_direction_t dir,
    List<ListDigraph::Node> &ln
) {
    if (forward_scheduling == dir) {
        for (ListDigraph::OutArcIt succArc(graph,n); succArc != lemon::INVALID; ++succArc) {
            auto succNode = graph.target(succArc);
            // DOUT("...... succ of " << instruction[n]->qasm() << " : " << instruction[succNode]->qasm());
            Bool found = false;             // filter out duplicates
            for (auto anySuccNode : ln) {
                if (succNode == anySuccNode) {
                    // DOUT("...... duplicate: " << instruction[succNode]->qasm());
                    found = true;           // duplicate found
                }
            }
            if (!found) {                   // found new one
                ln.push_back(succNode);     // new node to ln
            }
        }
        // ln contains depending nodes of n without duplicates
    } else {
        for (ListDigraph::InArcIt predArc(graph,n); predArc != lemon::INVALID; ++predArc) {
            ListDigraph::Node predNode = graph.source(predArc);
            // DOUT("...... pred of " << instruction[n]->qasm() << " : " << instruction[predNode]->qasm());
            Bool found = false;             // filter out duplicates
            for (auto anyPredNode : ln) {
                if (predNode == anyPredNode) {
                    // DOUT("...... duplicate: " << instruction[predNode]->qasm());
                    found = true;           // duplicate found
                }
            }
            if (!found) {                   // found new one
                ln.push_back(predNode);     // new node to ln
            }
        }
        // ln contains depending nodes of n without duplicates
    }
}

// Compute of two nodes whether the first one is less deep-critical than the second, for the given scheduling direction;
// criticality of a node is given by its remaining[node] value which is precomputed;
// deep-criticality takes into account the criticality of depending nodes (in the right direction!);
// this function is used to order the avlist in an order from highest deep-criticality to lowest deep-criticality;
// it is the core of the heuristics of the critical path list scheduler.
Bool Scheduler::criticality_lessthan(
    ListDigraph::Node n1,
    ListDigraph::Node n2,
    scheduling_direction_t dir
) {
    if (n1 == n2) return false;             // because not <

    if (remaining.at(n1) < remaining.at(n2)) return true;
    if (remaining.at(n1) > remaining.at(n2)) return false;
    // so: remaining[n1] == remaining[n2]

    List<ListDigraph::Node> ln1;
    List<ListDigraph::Node> ln2;

    get_depending_nodes(n1, dir, ln1);
    get_depending_nodes(n2, dir, ln2);
    if (ln2.empty()) return false;          // strictly < only when ln1.empty and ln2.not_empty
    if (ln1.empty()) return true;           // so when both empty, it is equal, so not strictly <, so false
    // so: ln1.non_empty && ln2.non_empty

    ln1.sort([this](const ListDigraph::Node &d1, const ListDigraph::Node &d2) { return remaining.at(d1) < remaining.at(d2); });
    ln2.sort([this](const ListDigraph::Node &d1, const ListDigraph::Node &d2) { return remaining.at(d1) < remaining.at(d2); });

    UInt crit_dep_n1 = remaining.at(ln1.back());    // the last of the list is the one with the largest remaining value
    UInt crit_dep_n2 = remaining.at(ln2.back());

    if (crit_dep_n1 < crit_dep_n2) return true;
    if (crit_dep_n1 > crit_dep_n2) return false;
    // so: crit_dep_n1 == crit_dep_n2, call this crit_dep

    ln1.remove_if([this,crit_dep_n1](ListDigraph::Node n) { return remaining.at(n) < crit_dep_n1; });
    ln2.remove_if([this,crit_dep_n2](ListDigraph::Node n) { return remaining.at(n) < crit_dep_n2; });
    // because both contain element with remaining == crit_dep: ln1.non_empty && ln2.non_empty

    if (ln1.size() < ln2.size()) return true;
    if (ln1.size() > ln2.size()) return false;
    // so: ln1.size() == ln2.size() >= 1

    ln1.sort([this,dir](const ListDigraph::Node &d1, const ListDigraph::Node &d2) { return criticality_lessthan(d1, d2, dir); });
    ln2.sort([this,dir](const ListDigraph::Node &d1, const ListDigraph::Node &d2) { return criticality_lessthan(d1, d2, dir); });
    return criticality_lessthan(ln1.back(), ln2.back(), dir);
}

// Make node n available
// add it to the avlist because the condition for that is fulfilled:
//  all its predecessors were scheduled (forward scheduling) or
//  all its successors were scheduled (backward scheduling)
// update its cycle attribute to reflect these dependences;
// avlist is initialized with s or t as first element by init_available
// avlist is kept ordered on deep-criticality, non-increasing (i.e. highest deep-criticality first)
void Scheduler::MakeAvailable(
    ListDigraph::Node n,
    List<ListDigraph::Node> &avlist,
    scheduling_direction_t dir
) {
    Bool already_in_avlist = false;  // check whether n is already in avlist
    // originates from having multiple arcs between pair of nodes
    List<ListDigraph::Node>::iterator first_lower_criticality_inp; // for keeping avlist ordered
    Bool first_lower_criticality_found = false;                          // for keeping avlist ordered

    QL_DOUT(".... making available node " << name[n] << " remaining: " << remaining.dbg(n));
    for (auto inp = avlist.begin(); inp != avlist.end(); inp++) {
        if (*inp == n) {
            already_in_avlist = true;
            QL_DOUT("...... duplicate when making available: " << name[n]);
        } else {
            // scanning avlist from front to back (avlist is ordered from high to low criticality)
            // when encountering first node *inp with less criticality,
            // that is where new node n should be inserted just before,
            // to keep avlist in desired order
            //
            // consequence is that
            // when a node has same criticality as n, new node n is put after it, as last one of set of same criticality,
            // so order of calling MakeAvailable (and probably original circuit, and running other scheduler first) matters,
            // also when all dependence sets (and so remaining values) are identical!
            if (criticality_lessthan(*inp, n, dir) && !first_lower_criticality_found) {
                first_lower_criticality_inp = inp;
                first_lower_criticality_found = true;
            }
        }
    }
    if (!already_in_avlist) {
        set_cycle_gate(instruction[n], dir);        // for the schedulers to inspect whether gate has completed
        if (first_lower_criticality_found) {
            // add n to avlist just before the first with lower criticality
            avlist.insert(first_lower_criticality_inp, n);
        } else {
            // add n to end of avlist, if none found with less criticality
            avlist.push_back(n);
        }
        QL_DOUT("...... made available node(@" << instruction[n]->cycle << "): " << name[n] << " remaining: " << remaining.dbg(n));
    }
}

// take node n out of avlist because it has been scheduled;
// reflect that the node has been scheduled in the scheduled vector;
// having scheduled it means that its depending nodes might become available:
// such a depending node becomes available when all its dependent nodes have been scheduled now
//
// i.e. when forward scheduling:
//   this makes its successor nodes available provided all their predecessors were scheduled;
//   a successor node which has a predecessor which hasn't been scheduled,
//   will be checked here at least when that predecessor is scheduled
// i.e. when backward scheduling:
//   this makes its predecessor nodes available provided all their successors were scheduled;
//   a predecessor node which has a successor which hasn't been scheduled,
//   will be checked here at least when that successor is scheduled
//
// update (through MakeAvailable) the cycle attribute of the nodes made available
// because from then on that value is compared to the curr_cycle to check
// whether a node has completed execution and thus is available for scheduling in curr_cycle
void Scheduler::TakeAvailable(
    ListDigraph::Node n,
    List<ListDigraph::Node> &avlist,
    Map<gate*,Bool> &scheduled,
    scheduling_direction_t dir
) {
    scheduled.set(instruction[n]) = true;
    avlist.remove(n);

    if (forward_scheduling == dir) {
        for (ListDigraph::OutArcIt succArc(graph,n); succArc != lemon::INVALID; ++succArc) {
            auto succNode = graph.target(succArc);
            Bool schedulable = true;
            for (ListDigraph::InArcIt predArc(graph,succNode); predArc != lemon::INVALID; ++predArc) {
                ListDigraph::Node predNode = graph.source(predArc);
                if (!scheduled.at(instruction[predNode])) {
                    schedulable = false;
                    break;
                }
            }
            if (schedulable) {
                MakeAvailable(succNode, avlist, dir);
            }
        }
    } else {
        for (ListDigraph::InArcIt predArc(graph,n); predArc != lemon::INVALID; ++predArc) {
            auto predNode = graph.source(predArc);
            Bool schedulable = true;
            for (ListDigraph::OutArcIt succArc(graph,predNode); succArc != lemon::INVALID; ++succArc) {
                auto succNode = graph.target(succArc);
                if (!scheduled.at(instruction[succNode])) {
                    schedulable = false;
                    break;
                }
            }
            if (schedulable) {
                MakeAvailable(predNode, avlist, dir);
            }
        }
    }
}

// advance curr_cycle
// when no node was selected from the avlist, advance to the next cycle
// and try again; this makes nodes/instructions to complete execution for one more cycle,
// and makes resources finally available in case of resource constrained scheduling
// so it contributes to proceeding and to finally have an empty avlist
void Scheduler::AdvanceCurrCycle(scheduling_direction_t dir, UInt &curr_cycle) {
    if (forward_scheduling == dir) {
        curr_cycle++;
    } else {
        curr_cycle--;
    }
}

// a gate must wait until all its operand are available, i.e. the gates having computed them have completed,
// and must wait until all resources required for the gate's execution are available;
// return true when immediately schedulable
// when returning false, isres indicates whether resource occupation was the reason or operand completion (for debugging)
Bool Scheduler::immediately_schedulable(
    ListDigraph::Node n,
    scheduling_direction_t dir,
    const UInt curr_cycle,
    const quantum_platform& platform,
    arch::resource_manager_t &rm,
    Bool &isres
) {
    gate *gp = instruction[n];
    isres = true;
    // have dependent gates completed at curr_cycle?
    if (
        (forward_scheduling == dir && gp->cycle <= curr_cycle)
        || (backward_scheduling == dir && curr_cycle <= gp->cycle)
        ) {
        // are resources available?
        if (
            n == s || n == t
            || gp->type() == gate_type_t::__dummy_gate__
            || gp->type() == gate_type_t::__classical_gate__
            || gp->type() == gate_type_t::__wait_gate__
            ) {
            return true;
        }
        if (rm.available(curr_cycle, gp, platform)) {
            return true;
        }
        isres = true;;
        return false;
    } else {
        isres = false;
        return false;
    }
}

// select a node from the avlist
// the avlist is deep-ordered from high to low criticality (see criticality_lessthan above)
ListDigraph::Node Scheduler::SelectAvailable(
    List<ListDigraph::Node> &avlist,
    scheduling_direction_t dir,
    const UInt curr_cycle,
    const quantum_platform &platform,
    arch::resource_manager_t &rm,
    Bool &success
) {
    success = false;                        // whether a node was found and returned

    QL_DOUT("avlist(@" << curr_cycle << "):");
    for (auto n : avlist) {
        QL_DOUT("...... node(@" << instruction[n]->cycle << "): " << name[n] << " remaining: " << remaining.dbg(n));
    }

    // select the first immediately schedulable, if any
    // since avlist is deep-criticality ordered, highest first, the first is the most deep-critical
    for (auto n : avlist) {
        Bool isres;
        if (immediately_schedulable(n, dir, curr_cycle, platform, rm, isres)) {
            QL_DOUT("... node (@" << instruction[n]->cycle << "): " << name[n] << " immediately schedulable, remaining=" << remaining.dbg(n) << ", selected");
            success = true;
            return n;
        } else {
            QL_DOUT("... node (@" << instruction[n]->cycle << "): " << name[n] << " remaining=" << remaining.dbg(n) << ", waiting for " << (isres ? "resource" : "dependent completion"));
        }
    }

    success = false;
    return s;   // fake return value
}

// ASAP/ALAP scheduler with RC
//
// schedule the circuit that is in the dependence graph
// for the given direction, with the given platform and resource manager;
// what is done, is:
// - the cycle attribute of the gates will be set according to the scheduling method
// - *circp (the original and result circuit) is sorted in the new cycle order
// the bundles are returned, with private start/duration attributes
void Scheduler::schedule(
    circuit *circp,
    scheduling_direction_t dir,
    const quantum_platform &platform,
    arch::resource_manager_t &rm,
    Str &sched_dot
) {
    QL_DOUT("Scheduling " << (forward_scheduling == dir ? "ASAP" : "ALAP") << " with RC ...");

    // scheduled[gp] :=: whether gate *gp has been scheduled, init all false
    Map<gate*, Bool> scheduled;
    // avlist :=: list of schedulable nodes, initially (see below) just s or t
    List<ListDigraph::Node> avlist;

    // initializations for this scheduler
    // note that dependence graph is not modified by a scheduler, so it can be reused
    QL_DOUT("... initialization");
    for (ListDigraph::NodeIt n(graph); n != lemon::INVALID; ++n) {
        scheduled.set(instruction[n]) = false;   // none were scheduled, including SOURCE/SINK
    }
    UInt  curr_cycle;         // current cycle for which instructions are sought
    init_available(avlist, dir, curr_cycle);     // first node (SOURCE/SINK) is made available and curr_cycle set
    set_remaining(dir);         // for each gate, number of cycles until end of schedule

    QL_DOUT("... loop over avlist until it is empty");
    while (!avlist.empty()) {
        Bool success;
        ListDigraph::Node selected_node;

        selected_node = SelectAvailable(avlist, dir, curr_cycle, platform, rm, success);
        if (!success) {
            // i.e. none from avlist was found suitable to schedule in this cycle
            AdvanceCurrCycle(dir, curr_cycle);
            // so try again; eventually instrs complete and machine is empty
            continue;
        }

        // commit selected_node to the schedule
        gate* gp = instruction[selected_node];
        QL_DOUT("... selected " << gp->qasm() << " in cycle " << curr_cycle);
        gp->cycle = curr_cycle;                     // scheduler result, including s and t
        if (
            selected_node != s
            && selected_node != t
            && gp->type() != gate_type_t::__dummy_gate__
            && gp->type() != gate_type_t::__classical_gate__
            && gp->type() != gate_type_t::__wait_gate__
            ) {
            rm.reserve(curr_cycle, gp, platform);
        }
        TakeAvailable(selected_node, avlist, scheduled, dir);   // update avlist/scheduled/cycle
        // more nodes that could be scheduled in this cycle, will be found in an other round of the loop
    }

    QL_DOUT("... sorting on cycle value");
    sort_by_cycle(circp);

    if (dir == backward_scheduling) {
        // readjust cycle values of gates so that SOURCE is at 0
        UInt SOURCECycle = instruction[s]->cycle;
        QL_DOUT("... readjusting cycle values by -" << SOURCECycle);

        instruction[t]->cycle -= SOURCECycle;
        for (auto & gp : *circp) {
            gp->cycle -= SOURCECycle;
        }
        instruction[s]->cycle -= SOURCECycle;   // i.e. becomes 0
    }
    // FIXME HvS cycles_valid now

    if (options::get("print_dot_graphs") == "yes") {
        StrStrm ssdot;
        get_dot(false, true, ssdot);
        sched_dot = ssdot.str();
    }

    // end scheduling

    QL_DOUT("Scheduling " << (forward_scheduling == dir ? "ASAP" : "ALAP") << " with RC [DONE]");
}

void Scheduler::schedule_asap(
    arch::resource_manager_t &rm,
    const quantum_platform &platform,
    Str &sched_dot
) {
    QL_DOUT("Scheduling ASAP");
    schedule(circp, forward_scheduling, platform, rm, sched_dot);
    QL_DOUT("Scheduling ASAP [DONE]");
}

void Scheduler::schedule_alap(
    arch::resource_manager_t &rm,
    const quantum_platform &platform,
    Str &sched_dot
) {
    QL_DOUT("Scheduling ALAP");
    schedule(circp, backward_scheduling, platform, rm, sched_dot);
    QL_DOUT("Scheduling ALAP [DONE]");
}

void Scheduler::schedule_alap_uniform() {
    // algorithm based on "Balanced Scheduling and Operation Chaining in High-Level Synthesis for FPGA Designs"
    // by David C. Zaretsky, Gaurav Mittal, Robert P. Dick, and Prith Banerjee
    // Figure 3. Balanced scheduling algorithm
    // Modifications:
    // - dependency analysis in article figure 2 is O(n^2) because of set union
    //   this has been left out, using our own linear dependency analysis creating a digraph
    //   and using the alap values as measure instead of the dep set size computed in article's D[n]
    // - balanced scheduling algorithm dominates with its O(n^2) when it cannot find a node to forward
    //   no test has been devised yet to break the loop (figure 3, line 14-35)
    // - targeted bundle size is adjusted each cycle and is number_of_gates_to_go/number_of_non_empty_bundles_to_go
    //   this is more greedy, preventing oscillation around a target size based on all bundles,
    //   because local variations caused by local dep chains create small bundles and thus leave more gates still to go
    //
    // Oddly enough, it starts off with an ASAP schedule.
    // This creates bundles which on average are larger at lower cycle values (opposite to ALAP).
    // After this, it moves gates up in the direction of the higher cycles but, of course, at most to their ALAP cycle
    // to fill up the small bundles at the higher cycle values to the targeted uniform length, without extending the circuit.
    // It does this in a backward scan (as ALAP scheduling would do), so bundles at the highest cycles are filled up first,
    // and such that the circuit's depth is not enlarged and the dependences/latencies are obeyed.
    // Hence, the result resembles an ALAP schedule with excess bundle lengths solved by moving nodes down ("rolling pin").

    QL_DOUT("Scheduling ALAP UNIFORM to get bundles ...");

    // initialize gp->cycle as ASAP cycles as first approximation of result;
    // note that the circuit doesn't contain the SOURCE and SINK gates but the dependence graph does;
    // from SOURCE is a weight 1 dep to the first nodes using each qubit and classical register, and to the SINK gate
    // is a dep from each unused qubit/classical register result with as weight the duration of the last operation.
    // SOURCE (node s) is at cycle 0 and the first circuit's gates are at cycle 1.
    // SINK (node t) is at the earliest cycle that all gates/operations have completed.
    set_cycle(forward_scheduling);
    UInt cycle_count = instruction[t]->cycle - 1;
    // so SOURCE at cycle 0, then all circuit's gates at cycles 1 to cycle_count, and finally SINK at cycle cycle_count+1

    // compute remaining which is the opposite of the alap cycle value (remaining[node] :=: SINK->cycle - alapcycle[node])
    // remaining[node] indicates number of cycles remaining in schedule from node's execution start to SINK,
    // and indicates the latest cycle that the node can be scheduled so that the circuit's depth is not increased.
    set_remaining(forward_scheduling);

    // DOUT("Creating gates_per_cycle");
    // create gates_per_cycle[cycle] = for each cycle the list of gates at cycle cycle
    // this is the basic map to be operated upon by the uniforming scheduler below;
    Map<UInt, List<gate*>> gates_per_cycle;
    for (auto gp : *circp) {
        gates_per_cycle.set(gp->cycle).push_back(gp);
    }

    // DOUT("Displaying circuit and bundle statistics");
    // to compute how well the algorithm is doing, two measures are computed:
    // - the largest number of gates in a cycle in the circuit,
    // - and the average number of gates in non-empty cycles
    // this is done before and after uniform scheduling, and printed
    UInt max_gates_per_cycle = 0;
    UInt non_empty_bundle_count = 0;
    UInt gate_count = 0;
    for (UInt curr_cycle = 1; curr_cycle <= cycle_count; curr_cycle++) {
        max_gates_per_cycle = max<UInt>(max_gates_per_cycle, gates_per_cycle.get(curr_cycle).size());
        if (!gates_per_cycle.get(curr_cycle).empty()) {
            non_empty_bundle_count++;
        }
        gate_count += gates_per_cycle.get(curr_cycle).size();
    }
    Real avg_gates_per_cycle = Real(gate_count)/cycle_count;
    Real avg_gates_per_non_empty_cycle = Real(gate_count)/non_empty_bundle_count;
    QL_DOUT("... before uniform scheduling:"
             << " cycle_count=" << cycle_count
             << "; gate_count=" << gate_count
             << "; non_empty_bundle_count=" << non_empty_bundle_count
    );
    QL_DOUT("... and max_gates_per_cycle=" << max_gates_per_cycle
                                           << "; avg_gates_per_cycle=" << avg_gates_per_cycle
                                           << "; avg_gates_per_non_empty_cycle=" << avg_gates_per_non_empty_cycle
    );

    // in a backward scan, make non-empty bundles max avg_gates_per_non_empty_cycle long;
    // an earlier version of the algorithm aimed at making bundles max avg_gates_per_cycle long
    // but that flawed because of frequent empty bundles causing this estimate for a uniform length being too low
    // DOUT("Backward scan uniform scheduling");
    for (UInt curr_cycle = cycle_count; curr_cycle >= 1; curr_cycle--) {
        // Backward with pred_cycle from curr_cycle-1 down to 1, look for node(s) to fill up current too small bundle.
        // After an iteration at cycle curr_cycle, all bundles from curr_cycle to cycle_count have been filled up,
        // and all bundles from 1 to curr_cycle-1 still have to be done.
        // This assumes that current bundle is never too long, excess having been moved away earlier, as ASAP does.
        // When such a node cannot be found, this loop scans the whole circuit for each original node to fill up
        // and this creates a O(n^2) time complexity.
        //
        // A test to break this prematurely based on the current data structure, wasn't devised yet.
        // A solution is to use the dep graph instead to find a node to fill up the current node,
        // i.e. maintain a so-called "available list" of nodes free to schedule, as in the non-uniform scheduling algorithm,
        // which is not hard at all but which is not according to the published algorithm.
        // When the complexity becomes a problem, it is proposed to rewrite the algorithm accordingly.

        long pred_cycle = curr_cycle - 1;    // signed because can become negative

        // target size of each bundle is number of gates still to go divided by number of non-empty cycles to go
        // it averages over non-empty bundles instead of all bundles because the latter would be very strict
        // it is readjusted during the scan to cater for dips in bundle size caused by local dependence chains
        if (non_empty_bundle_count == 0) break;     // nothing to do
        avg_gates_per_cycle = Real(gate_count)/curr_cycle;
        avg_gates_per_non_empty_cycle = Real(gate_count)/non_empty_bundle_count;
        QL_DOUT("Cycle=" << curr_cycle << " number of gates=" << gates_per_cycle.get(curr_cycle).size()
                         << "; avg_gates_per_cycle=" << avg_gates_per_cycle
                         << "; avg_gates_per_non_empty_cycle=" << avg_gates_per_non_empty_cycle);

        while (Real(gates_per_cycle.get(curr_cycle).size()) < avg_gates_per_non_empty_cycle && pred_cycle >= 1) {
            QL_DOUT("pred_cycle=" << pred_cycle);
            QL_DOUT("gates_per_cycle[curr_cycle].size()=" << gates_per_cycle.get(curr_cycle).size());
            UInt min_remaining_cycle = MAX_CYCLE;
            gate *best_predgp;
            Bool best_predgp_found = false;

            // scan bundle at pred_cycle to find suitable candidate to move forward to curr_cycle
            for (auto predgp : gates_per_cycle.get(pred_cycle)) {
                Bool forward_predgp = true;
                UInt predgp_completion_cycle;
                ListDigraph::Node pred_node = node.at(predgp);
                QL_DOUT("... considering: " << predgp->qasm() << " @cycle=" << predgp->cycle << " remaining=" << remaining.dbg(pred_node));

                // candidate's result, when moved, must be ready before end-of-circuit and before used
                predgp_completion_cycle = curr_cycle + UInt(ceil(static_cast<Real>(predgp->duration)/cycle_time));
                // predgp_completion_cycle = curr_cycle + (predgp->duration+cycle_time-1)/cycle_time;
                if (predgp_completion_cycle > cycle_count + 1) { // at SINK is ok, later not
                    forward_predgp = false;
                    QL_DOUT("... ... rejected (after circuit): " << predgp->qasm() << " would complete @" << predgp_completion_cycle << " SINK @" << cycle_count + 1);
                } else {
                    for (ListDigraph::OutArcIt arc(graph,pred_node); arc != lemon::INVALID; ++arc) {
                        gate *target_gp = instruction[graph.target(arc)];
                        UInt target_cycle = target_gp->cycle;
                        if (predgp_completion_cycle > target_cycle) {
                            forward_predgp = false;
                            QL_DOUT("... ... rejected (after succ): " << predgp->qasm() << " would complete @" << predgp_completion_cycle << " target=" << target_gp->qasm() << " target_cycle=" << target_cycle);
                        }
                    }
                }

                // when multiple nodes in bundle qualify, take the one with lowest remaining
                // because that is the most critical one and thus deserves a cycle as high as possible (ALAP)
                if (forward_predgp && remaining.at(pred_node) < min_remaining_cycle) {
                    min_remaining_cycle = remaining.at(pred_node);
                    best_predgp_found = true;
                    best_predgp = predgp;
                }
            }

            // when candidate was found in this bundle, move it, and search for more in this bundle, if needed
            // otherwise, continue scanning backward
            if (best_predgp_found) {
                // move predgp from pred_cycle to curr_cycle;
                // adjust all bookkeeping that is affected by this
                gates_per_cycle.at(pred_cycle).remove(best_predgp);
                if (gates_per_cycle.at(pred_cycle).empty()) {
                    // source bundle was non-empty, now it is empty
                    non_empty_bundle_count--;
                }
                if (gates_per_cycle.get(curr_cycle).empty()) {
                    // target bundle was empty, now it will be non_empty
                    non_empty_bundle_count++;
                }
                best_predgp->cycle = curr_cycle;        // what it is all about
                gates_per_cycle.set(curr_cycle).push_back(best_predgp);

                // recompute targets
                if (non_empty_bundle_count == 0) break;     // nothing to do
                avg_gates_per_cycle = Real(gate_count)/curr_cycle;
                avg_gates_per_non_empty_cycle = Real(gate_count)/non_empty_bundle_count;
                QL_DOUT("... moved " << best_predgp->qasm() << " with remaining=" << remaining.dbg(node.at(best_predgp))
                                     << " from cycle=" << pred_cycle << " to cycle=" << curr_cycle
                                     << "; new avg_gates_per_cycle=" << avg_gates_per_cycle
                                     << "; avg_gates_per_non_empty_cycle=" << avg_gates_per_non_empty_cycle
                );
            } else {
                pred_cycle --;
            }
        }   // end for finding a bundle to forward a node from to the current cycle

        // curr_cycle ready, recompute counts for remaining cycles
        // mask current cycle and its gates from the target counts:
        // - gate_count, non_empty_bundle_count, curr_cycle (as cycles still to go)
        gate_count -= gates_per_cycle.get(curr_cycle).size();
        if (!gates_per_cycle.get(curr_cycle).empty()) {
            // bundle is non-empty
            non_empty_bundle_count--;
        }
    }   // end curr_cycle loop; curr_cycle is bundle which must be enlarged when too small

    // new cycle values computed; reflect this in circuit's gate order
    sort_by_cycle(circp);
    // FIXME HvS cycles_valid now

    // recompute and print statistics reporting on uniform scheduling performance
    max_gates_per_cycle = 0;
    non_empty_bundle_count = 0;
    gate_count = 0;
    // cycle_count was not changed
    for (UInt curr_cycle = 1; curr_cycle <= cycle_count; curr_cycle++) {
        max_gates_per_cycle = max<UInt>(max_gates_per_cycle, gates_per_cycle.get(curr_cycle).size());
        if (!gates_per_cycle.get(curr_cycle).empty()) {
            non_empty_bundle_count++;
        }
        gate_count += gates_per_cycle.get(curr_cycle).size();
    }
    avg_gates_per_cycle = Real(gate_count)/cycle_count;
    avg_gates_per_non_empty_cycle = Real(gate_count)/non_empty_bundle_count;
    QL_DOUT("... after uniform scheduling:"
             << " cycle_count=" << cycle_count
             << "; gate_count=" << gate_count
             << "; non_empty_bundle_count=" << non_empty_bundle_count
    );
    QL_DOUT("... and max_gates_per_cycle=" << max_gates_per_cycle
                                           << "; avg_gates_per_cycle=" << avg_gates_per_cycle
                                           << "; ..._per_non_empty_cycle=" << avg_gates_per_non_empty_cycle
    );

    QL_DOUT("Scheduling ALAP UNIFORM [DONE]");
}

// printing dot of the dependence graph
void Scheduler::get_dot(
    Bool WithCritical,
    Bool WithCycles,
    std::ostream &dotout
) {
    QL_DOUT("Get_dot");
    ListDigraphPath p;
    ListDigraph::ArcMap<Bool> isInCritical{graph};
    if (WithCritical) {
        for (ListDigraph::ArcIt a(graph); a != lemon::INVALID; ++a) {
            isInCritical[a] = false;
            for (ListDigraphPath::ArcIt ap(p); ap != lemon::INVALID; ++ap) {
                if (a == ap) {
                    isInCritical[a] = true;
                    break;
                }
            }
        }
    }

    Str NodeStyle(" fontcolor=black, style=filled, fontsize=16");
    Str EdgeStyle1(" color=black");
    Str EdgeStyle2(" color=red");
    Str EdgeStyle = EdgeStyle1;

    dotout << "digraph {\ngraph [ rankdir=TD; ]; // or rankdir=LR"
           << "\nedge [fontsize=16, arrowhead=vee, arrowsize=0.5];"
           << std::endl;

    // first print the nodes
    for (ListDigraph::NodeIt n(graph); n != lemon::INVALID; ++n) {
        dotout  << "\"" << graph.id(n) << "\""
                << " [label=\" " << name[n] <<" \""
                << NodeStyle
                << "];" << std::endl;
    }

    if (WithCycles) {
        // Print cycle numbers as timeline, as shown below
        UInt TotalCycles;
        if (circp->empty()) {
            TotalCycles = 1;    // +1 is SOURCE's duration in cycles
        } else {
            TotalCycles = circp->back()->cycle + (circp->back()->duration+cycle_time-1)/cycle_time
                          - circp->front()->cycle + 1;    // +1 is SOURCE's duration in cycles
        }
        dotout << "{\nnode [shape=plaintext, fontsize=16, fontcolor=blue]; \n";
        for (UInt cn = 0; cn <= TotalCycles; ++cn) {
            if (cn > 0) {
                dotout << " -> ";
            }
            dotout << "Cycle" << cn;
        }
        dotout << ";\n}\n";

        // Now print ranks, as shown below
        dotout << "{ rank=same; Cycle" << instruction[s]->cycle <<"; " << graph.id(s) << "; }\n";
        for (auto gp : *circp) {
            dotout << "{ rank=same; Cycle" << gp->cycle <<"; " << graph.id(node.at(gp)) << "; }\n";
        }
        dotout << "{ rank=same; Cycle" << instruction[t]->cycle <<"; " << graph.id(t) << "; }\n";
    }

    // now print the edges
    for (ListDigraph::ArcIt arc(graph); arc != lemon::INVALID; ++arc) {
        auto srcNode = graph.source(arc);
        auto dstNode = graph.target(arc);
        Int srcID = graph.id( srcNode );
        Int dstID = graph.id( dstNode );

        if (WithCritical) {
            EdgeStyle = (isInCritical[arc] == true) ? EdgeStyle2 : EdgeStyle1;
        }

        dotout << std::dec
               << "\"" << srcID << "\""
               << "->"
               << "\"" << dstID << "\""
               << "[ label=\""
               << "q" << cause[arc]
               << " , " << weight[arc]
               << " , " << DepTypesNames[ depType[arc] ]
               <<"\""
               << " " << EdgeStyle << " "
               << "]"
               << std::endl;
    }

    dotout << "}" << std::endl;
    QL_DOUT("Get_dot[DONE]");
}

void Scheduler::get_dot(Str &dot) {
    set_cycle(forward_scheduling);
    sort_by_cycle(circp);

    StrStrm ssdot;
    get_dot(false, true, ssdot);
    dot = ssdot.str();
}

// schedule support for program.h::schedule()
void schedule_kernel(
    quantum_kernel &kernel,
    const quantum_platform &platform,
    Str &dot,
    Str &sched_dot
) {
    Str scheduler = options::get("scheduler");
    Str scheduler_uniform = options::get("scheduler_uniform");

    QL_IOUT(scheduler << " scheduling the quantum kernel '" << kernel.name << "'...");

    Scheduler sched;
    sched.init(kernel.c, platform, kernel.qubit_count, kernel.creg_count, kernel.breg_count);

    if (options::get("print_dot_graphs") == "yes") {
        sched.get_dot(dot);
    }

    if (scheduler_uniform == "yes") {
        sched.schedule_alap_uniform(); // result in current kernel's circuit (k.c)
    } else if (scheduler == "ASAP") {
        sched.schedule_asap(sched_dot); // result in current kernel's circuit (k.c)
    } else if (scheduler == "ALAP") {
        sched.schedule_alap(sched_dot); // result in current kernel's circuit (k.c)
    } else {
        QL_FATAL("Not supported scheduler option: scheduler=" << scheduler);
    }
    QL_DOUT(scheduler << " scheduling the quantum kernel '" << kernel.name << "' DONE");
    kernel.cycles_valid = true;
}

/*
 * main entry to the non resource-constrained scheduler
 */
void schedule(
    quantum_program *programp,
    const quantum_platform &platform,
    const Str &passname
) {
    if (options::get("prescheduler") == "yes") {
        report_statistics(programp, platform, "in", passname, "# ");
        report_qasm(programp, platform, "in", passname);

        QL_IOUT("scheduling the quantum program");
        for (auto &k : programp->kernels) {
            Str dot;
            Str kernel_sched_dot;
            schedule_kernel(k, platform, dot, kernel_sched_dot);

            if (options::get("print_dot_graphs") == "yes") {
                Str fname;
                fname = options::get("output_dir") + "/" + k.get_name() + "_dependence_graph.dot";
                QL_IOUT("writing scheduled dot to '" << fname << "' ...");
                OutFile(fname).write(dot);

                Str scheduler_opt = options::get("scheduler");
                fname = options::get("output_dir") + "/" + k.get_name() + scheduler_opt + "_scheduled.dot";
                QL_IOUT("writing scheduled dot to '" << fname << "' ...");
                OutFile(fname).write(kernel_sched_dot);
            }
        }

        report_statistics(programp, platform, "out", passname, "# ");
        report_qasm(programp, platform, "out", passname);
    }
}

void rcschedule_kernel(
    quantum_kernel &kernel,
    const quantum_platform &platform,
<<<<<<< HEAD
    std::string &dot,
    size_t nqubits,
    size_t ncreg,
    size_t nbreg
=======
    Str &dot,
    UInt nqubits,
    UInt ncreg
>>>>>>> 0a72dcc7
) {
    QL_IOUT("Resource constraint scheduling ...");

    Str schedopt = options::get("scheduler");
    if (schedopt == "ASAP") {
        Scheduler sched;
        sched.init(kernel.c, platform, nqubits, ncreg, nbreg);

        arch::resource_manager_t rm(platform, forward_scheduling);
        sched.schedule_asap(rm, platform, dot);
    } else if (schedopt == "ALAP") {
        Scheduler sched;
        sched.init(kernel.c, platform, nqubits, ncreg, nbreg);

        arch::resource_manager_t rm(platform, backward_scheduling);
        sched.schedule_alap(rm, platform, dot);
    } else {
        QL_FATAL("Not supported scheduler option: scheduler=" << schedopt);
    }

    QL_IOUT("Resource constraint scheduling [Done].");
}

/*
 * main entry point of the rcscheduler
 */
void rcschedule(
    quantum_program *programp,
    const quantum_platform &platform,
    const Str &passname
) {
    report_statistics(programp, platform, "in", passname, "# ");
    report_qasm(programp, platform, "in", passname);

    for (auto &kernel : programp->kernels) {
        QL_IOUT("Scheduling kernel: " << kernel.name);
        if (!kernel.c.empty()) {
            auto num_creg = kernel.creg_count;
<<<<<<< HEAD
            auto num_breg = kernel.breg_count;
            std::string sched_dot;
=======
            Str sched_dot;
>>>>>>> 0a72dcc7

            rcschedule_kernel(kernel, platform, sched_dot, platform.qubit_number, num_creg, num_breg);
            kernel.cycles_valid = true; // FIXME HvS move this back into call to right after sort_cycle

            if (options::get("print_dot_graphs") == "yes") {
                StrStrm fname;
                fname << options::get("output_dir") << "/" << kernel.name << "_" << passname << ".dot";
                QL_IOUT("writing " << passname << " dependence graph dot file to '" << fname.str() << "' ...");
                OutFile(fname.str()).write(sched_dot);
            }
        }
    }

    report_statistics(programp, platform, "out", passname, "# ");
    report_qasm(programp, platform, "out", passname);
}

} // namespace ql<|MERGE_RESOLUTION|>--- conflicted
+++ resolved
@@ -1,34 +1,33 @@
 /** \file
  * ASAP/ALAP critical path and UNIFORM scheduling with and without resource
  * constraint.
- *
- * Below there really are two classes: the dependence graph definition and the
- * scheduler definition. All schedulers require dependence graph creation as
+ * 
+ * Below there really are two classes: the dependency graph definition and the
+ * scheduler definition. All schedulers require dependency graph creation as
  * preprocessor, and don't modify it. For each kernel's circuit a private
- * dependence graph is created. The schedulers modify the order of gates in the
+ * dependency graph is created. The schedulers modify the order of gates in the
  * circuit, initialize the cycle field of each gate, and generate/return the
  * bundles, a list of bundles in which gates starting in the same cycle are
  * grouped.
  *
- * The dependence graph (represented by the graph field below) is created in the
+ * The dependency graph (represented by the graph field below) is created in the
  * Init method, and the graph is constructed from and referring to the gates in
  * the sequence of gates in the kernel's circuit. In this graph, the nodes refer
- * to the gates in the circuit, and the edges represent the dependences between
+ * to the gates in the circuit, and the edges represent the dependencies between
  * two gates. Init scans the gates of the circuit from start to end, inspects
  * their parameters, and for each gate depending on the gate type and parameter
  * value and previous gates operating on the same parameters, it creates a
- * dependence of the current gate on that previous gate. Such a dependence has a
+ * dependency of the current gate on that previous gate. Such a dependency has a
  * type (RAW, WAW, etc.), cause (the qubit or classical register used as
  * parameter), and a weight (the cycles the previous gate takes to complete its
  * execution, after which the current gate can start execution).
  *
- * In dependence graph creation, each qubit/classical register (creg) use in
- * each gate is seen as an "event". The following events are distinguished:
+ * In dependency graph creation, each qubit/classical register (creg,breg) use
+ * in each gate is seen as an "event". The following events are distinguished:
  *
  *  - W for Write: such a use must sequentialize with any previous and later
- *    uses of the same qubit/creg. This is the default for qubits in a gate and
- *    for assignment/modifications in classical code.
- *
+ *    uses of the same qubit/creg/breg. This is the default for qubits in a gate
+ *    and for assignment/modifications in classical code.
  *  - R for Read: such uses can be arbitrarily reordered (as long as other
  *    dependencies allow that). This event applies to all operands of CZ, the
  *    first operand of CNOT gates, and to all reads in classical code. It also
@@ -37,36 +36,32 @@
  *    CZ(a,c), CZ(d,a) and CNOT(a,e) all commute.
  *  - D: such uses can be arbitrarily reordered but are sequentialized with W
  *    and R events on the same qubit. This event applies to the second operand
- *    of CNOT gates: CNOT(a,d) and CNOT(b,d) commute.
+ *    of CNOT gates: CNOT(a,d) and CNOT(b,d) commute. With this, we effectively
+ *    get the following table of event transitions (from left-bottom to
+ *    right-up), in which 'no' indicates no dependency from left event to top
+ *    event and '/' indicates a dependency from left to top.
  *
- * With this, we effectively get the following table of event transitions (from
- * left-bottom to right-up), in which 'no' indicates no dependence from left
- * event to top event and '/' indicates a dependence from left to top.
+ *             W   R   D                  w   R   D
+ *        W    /   /   /              W   WAW RAW DAW
+ *        R    /   no  /              R   WAR RAR DAR
+ *        D    /   /   no             D   WAD RAD DAD
  *
- * ```
- *      W   R   D                  w   R   D
- * W    /   /   /              W   WAW RAW DAW
- * R    /   no  /              R   WAR RAR DAR
- * D    /   /   no             D   WAD RAD DAD
- * ```
- *
- * When the 'no' dependences are created (RAR and/or DAD), the respective
+ * When the 'no' dependencies are created (RAR and/or DAD), the respective
  * commutatable gates are sequentialized according to the original circuit's
  * order. With all 'no's replaced by '/', all event types become equivalent
  * (i.e. as if they were Write).
  *
  * Schedulers come essentially in the following forms:
- *
- *  - ASAP: a plain forward scheduler using dependences only, aiming at
- *    execution each gate as soon as possible.
+ *  - ASAP: a plain forward scheduler using dependencies only, aiming at
+ *    execution each gate as soon as possible
  *  - ASAP with resource constraints: similar but taking resource constraints of
- *    the gates of the platform into account.
+ *    the gates of the platform into account
  *  - ALAP: as ASAP but then aiming at execution of each gate as late as
- *    possible.
+ *    possible
  *  - ALAP with resource constraints: similar but taking resource constraints of
- *    the gates of the platform into account.
- *  - ALAP with UNIFORM bundle lengths: using dependences only, aim at ALAP but
- *    with equally length bundles.
+ *    the gates of the platform into account
+ *  - ALAP with UNIFORM bundle lengths: using dependencies only, aim at ALAP but
+ *    with equally length bundles
  *
  * ASAP/ALAP can be controlled by the "scheduler" option. Similarly for UNIFORM
  * ("scheduler_uniform"). With/out resource constraints are separate method
@@ -105,111 +100,71 @@
     }
 }
 
-<<<<<<< HEAD
-// Add a dependence between two nodes: from node fromID to node toID
+// Add a dependency between two nodes: from node fromID to node toID
 // deptype is one of {RAW, WAW, WAR, RAR, RAD, DAR, DAD, WAD, DAW};
 // combo is the operand encoded in a qubit+creg+breg combined index space:
 // - 0 <= combo < qubit_count:                        combo is a qubit index
 // - 0 <= combo-qubit_count < creg_count:             combo-qubit_count is a classical register index
 // - 0 <= combo-qubit_count-creg_count < breg_count:  combo-qubit_count-creg_count is a bit register index
-void Scheduler::add_dep(int fromID, int toID, enum DepTypes deptype, size_t combo) {
-    DOUT(".. adddep ... from fromID " << fromID << " to toID " << toID << "   opnd=" << combo << ", dep=" << DepTypesNames[deptype]);
+void Scheduler::add_dep(Int fromID, Int toID, enum DepTypes deptype, UInt comboperand) {
+    QL_DOUT(".. adddep ... from fromID " << fromID << " to toID " << toID << "   opnd=" << comboperand << ", dep=" << DepTypesNames[deptype]);
     auto fromNode = graph.nodeFromId(fromID);
     auto toNode = graph.nodeFromId(toID);
     auto arc = graph.addArc(fromNode, toNode);
-    weight[arc] = int(std::ceil(static_cast<float>(instruction[fromNode]->duration) / cycle_time));
+    weight[arc] = Int(ceil(static_cast<Real>(instruction[fromNode]->duration) / cycle_time));
     // weight[arc] = (instruction[fromNode]->duration + cycle_time -1)/cycle_time;
-    cause[arc] = combo;
-    size_t operand;
+    cause[arc] = comboperand;
+    UInt operand;
     depType[arc] = deptype;
-    std::string s;
-    if (combo < qubit_count) {
+    Str s;
+    if (comboperand < qubit_count) {
         s = "q";
-        operand = combo;
-    } else if (combo - qubit_count < creg_count) {
-        operand = combo - qubit_count;
+        operand = comboperand;
+    } else if (comboperand - qubit_count < creg_count) {
+        operand = comboperand - qubit_count;
         s = "c";
     } else {
-        operand = combo - (qubit_count + creg_count);
+        operand = comboperand - (qubit_count + creg_count);
         s = "b";
     }
-    DOUT("... dep " << name[fromNode] << " -> " << name[toNode] << " (opnd=" << s << "[" << operand << "], dep=" << DepTypesNames[deptype] << ", wght=" << weight[arc] << ")");
-=======
-// factored out code from Init to add a dependence between two nodes
-// operand is in qubit_creg combined index space
-void Scheduler::add_dep(Int srcID, Int tgtID, enum DepTypes deptype, Int operand) {
-    QL_DOUT(".. adddep ... from srcID " << srcID << " to tgtID " << tgtID << "   opnd=" << operand << ", dep=" << DepTypesNames[deptype]);
-    auto srcNode = graph.nodeFromId(srcID);
-    auto tgtNode = graph.nodeFromId(tgtID);
-    auto arc = graph.addArc(srcNode, tgtNode);
-    weight[arc] = Int(ceil(static_cast<Real>(instruction[srcNode]->duration) / cycle_time));
-    // weight[arc] = (instruction[srcNode]->duration + cycle_time -1)/cycle_time;
-    cause[arc] = operand;
-    depType[arc] = deptype;
-    QL_DOUT("... dep " << name[srcNode] << " -> " << name[tgtNode] << " (opnd=" << operand << ", dep=" << DepTypesNames[deptype] << ", wght=" << weight[arc] << ")");
->>>>>>> 0a72dcc7
-}
-
-// fill the dependence graph ('graph') with nodes from the circuit and adding arcs for their dependences
+    QL_DOUT("... dep " << name[fromNode] << " -> " << name[toNode] << " (opnd=" << s << "[" << operand << "], dep=" << DepTypesNames[deptype] << ", wght=" << weight[arc] << ")");
+}
+
+// fill the dependency graph ('graph') with nodes from the circuit and adding arcs for their dependencies
 void Scheduler::init(
     circuit &ckt,
     const quantum_platform &platform,
-<<<<<<< HEAD
-    size_t qcount,
-    size_t ccount,
-    size_t bcount
-=======
     UInt qcount,
-    UInt ccount
->>>>>>> 0a72dcc7
+    UInt ccount,
+    UInt bcount
 ) {
-    QL_DOUT("Dependence graph creation ... #qubits = " << platform.qubit_number);
+    QL_DOUT("dependency graph creation ... #qubits = " << platform.qubit_number);
     qubit_count = qcount; ///@todo-rn: DDG creation should not depend on #qubits
     creg_count = ccount; ///@todo-rn: DDG creation should not depend on #cregs
-<<<<<<< HEAD
     breg_count = bcount; ///@todo-rn: DDG creation should not depend on #bregs
-    size_t creg_base = qubit_count;
-    size_t breg_base = qubit_count + creg_count;
-    size_t total_reg_count = qubit_count + creg_count + breg_count;
-    DOUT("Scheduler.init: qubit_count=" << qubit_count << ", creg_count=" << creg_count << ", breg_count=" << breg_count << ", total=" << total_reg_count);
-=======
-    UInt qubit_creg_count = qubit_count + creg_count;
-    QL_DOUT("Scheduler.init: qubit_count=" << qubit_count << ", creg_count=" << creg_count << ", total=" << qubit_creg_count);
->>>>>>> 0a72dcc7
+    UInt creg_base = qubit_count;
+    UInt breg_base = qubit_count + creg_count;
+    UInt total_reg_count = qubit_count + creg_count + breg_count;
+    QL_DOUT("Scheduler.init: qubit_count=" << qubit_count << ", creg_count=" << creg_count << ", breg_count=" << breg_count << ", total=" << total_reg_count);
     cycle_time = platform.cycle_time;
     circp = &ckt;
 
-    // dependences are created with a current gate as target
-<<<<<<< HEAD
+    // dependencies are created with a current gate as target
     // and with those previous gates as source that have an operand match with the current gate:
     // - the previous gates that Read operand r in LastReaders[r]; this is a list because reading commutes
     // - the previous gates that D qubit operand q in LastDs[q]; this is a list because D'ing  commutes
     // - the previous gate that Wrote operand r in LastWriter[r]; this can only be one because writing never commutes
     // operands can be a qubit, a classical register or a bit register
     // the indices in LastReaders, LastDs and LastWriter are operand indices in the combined index space (see add_dep)
-    typedef std::vector<int> ReadersListType;
-
-    std::vector<ReadersListType> LastReaders;
+    typedef Vec<Int> ReadersListType;
+
+    Vec<ReadersListType> LastReaders;
     LastReaders.resize(total_reg_count);
 
-    std::vector<ReadersListType> LastDs;
+    Vec<ReadersListType> LastDs;
     LastDs.resize(total_reg_count);
-=======
-    // and with those previous gates as source that have an operand match:
-    // - the previous gates that Read r in LastReaders[r]; this is a list
-    // - the previous gates that D qubit q in LastDs[q]; this is a list
-    // - the previous gate that Wrote r in LastWriter[r]; this can only be one
-    // operands can be a qubit or a classical register
-    typedef Vec<Int> ReadersListType;
-
-    Vec<ReadersListType> LastReaders;
-    LastReaders.resize(qubit_creg_count);
-
-    Vec<ReadersListType> LastDs;
-    LastDs.resize(qubit_creg_count);
->>>>>>> 0a72dcc7
-
-    // start filling the dependence graph by creating the s node, the top of the graph
+
+    // start filling the dependency graph by creating the s node, the top of the graph
     {
         // add dummy source node
         auto srcNode = graph.addNode();
@@ -218,81 +173,61 @@
         name[srcNode] = instruction[srcNode]->qasm();
         s = srcNode;
     }
-<<<<<<< HEAD
-    int srcID = graph.id(s);
-    std::vector<int> LastWriter(total_reg_count, srcID);     // it implicitly writes to all qubits/cregs/bregs
-=======
     Int srcID = graph.id(s);
-    Vec<Int> LastWriter(qubit_creg_count, srcID);     // it implicitly writes to all qubits and class. regs
->>>>>>> 0a72dcc7
-
-    // for each gate pointer ins in the circuit, add a node and add dependences on previous gates to it
+    Vec<Int> LastWriter(total_reg_count, srcID);     // it implicitly writes to all qubits/cregs/bregs
+
+    // for each gate pointer ins in the circuit, add a node and add dependencies on previous gates to it
     for (auto ins : ckt) {
         QL_DOUT("Current instruction's name: `" << ins->name << "'");
         QL_DOUT(".. Qasm(): " << ins->qasm());
         for (auto operand : ins->operands) {
-<<<<<<< HEAD
-            DOUT(".. Operand: `q[" << operand << "]'");
+            QL_DOUT(".. Operand: `q[" << operand << "]'");
         }
         for (auto coperand : ins->creg_operands) {
-            DOUT(".. Classical operand: `c[" << coperand << "]'");
+            QL_DOUT(".. Classical operand: `c[" << coperand << "]'");
         }
         for (auto boperand : ins->breg_operands) {
-            DOUT(".. Bit operand: `b[" << boperand << "]'");
+            QL_DOUT(".. Bit operand: `b[" << boperand << "]'");
         }
         if (ins->is_conditional()) {
-            DOUT(".. Condition: `" << ins->cond_qasm() << "'");
-=======
-            QL_DOUT(".. Operand: `" << operand << "'");
-        }
-        for (auto coperand : ins->creg_operands) {
-            QL_DOUT(".. Classical operand: `" << coperand << "'");
->>>>>>> 0a72dcc7
+            QL_DOUT(".. Condition: `" << ins->cond_qasm() << "'");
         }
 
         auto iname = ins->name; // copy!!!!
         stripname(iname);
 
         // Add node
-<<<<<<< HEAD
-        lemon::ListDigraph::Node currNode = graph.addNode();
+        ListDigraph::Node currNode = graph.addNode();
         int currID = graph.id(currNode);
         instruction[currNode] = ins;
-        node[ins] = currNode;
+        node.set(ins) = currNode;
         name[currNode] = ins->qasm();   // and this includes any condition!
-=======
-        ListDigraph::Node consNode = graph.addNode();
-        Int consID = graph.id(consNode);
-        instruction[consNode] = ins;
-        node.set(ins) = consNode;
-        name[consNode] = ins->qasm();
->>>>>>> 0a72dcc7
 
         // Add edges (arcs)
         // In quantum computing there are no real Reads and Writes on qubits because they cannot be cloned.
         // Every qubit use influences the qubit, updates it, so would be considered a Read+Write at the same time.
-        // In dependence graph construction, this leads to WAW-dependence chains of all uses of the same qubit,
+        // In dependency graph construction, this leads to WAW-dependency chains of all uses of the same qubit,
         // and hence in a scheduler using this graph to a sequentialization of those uses in the original program order.
         //
-        // For a scheduler, only the presence of a dependence counts, not its type (RAW/WAW/etc.).
-        // A dependence graph also has other uses apart from the scheduler: e.g. to find chains of live qubits,
+        // For a scheduler, only the presence of a dependency counts, not its type (RAW/WAW/etc.).
+        // A dependency graph also has other uses apart from the scheduler: e.g. to find chains of live qubits,
         // from their creation (Prep etc.) to their destruction (Measure, etc.) in allocation of virtual to real qubits.
         // For those uses it makes sense to make a difference with a gate doing a Read+Write, just a Write or just a Read:
         // a Prep creates a new 'value' (Write); wait, display, x, swap, cnot, all pass this value on (so Read+Write),
         // while a Measure 'destroys' the 'value' (Read+Write of the qubit, Write of the creg),
         // the destruction aspect of a Measure being implied by it being followed by a Prep (Write only) on the same qubit.
         // Furthermore Writes can model barriers on a qubit (see Wait, Display, etc.), because Writes sequentialize.
-        // The dependence graph creation below models a graph suitable for all functions, including chains of live qubits.
+        // The dependency graph creation below models a graph suitable for all functions, including chains of live qubits.
 
         // Control-operands of Controlled Unitaries commute, independent of the Unitary,
         // i.e. these gates need not be kept in order.
         // But, of course, those qubit uses should be ordered after (/before) the last (/next) non-control use of the qubit.
-        // In this way, those control-operand qubit uses would be like pure Reads in dependence graph construction.
+        // In this way, those control-operand qubit uses would be like pure Reads in dependency graph construction.
         // A problem might be that the gates with the same control-operands might be scheduled in parallel then.
         // In a non-resource scheduler that will happen but it doesn't do harm because it is not a real machine.
         // In a resource-constrained scheduler the resource constraint that prohibits more than one use
         // of the same qubit being active at the same time, will prevent this parallelism.
-        // So ignoring Read After Read (RAR) dependences enables the scheduler to take advantage
+        // So ignoring Read After Read (RAR) dependencies enables the scheduler to take advantage
         // of the commutation property of Controlled Unitaries without disadvantages.
         //
         // In more detail:
@@ -308,7 +243,7 @@
         // - Of any other Control Unitary, the control operand is Read and the target operand is Write (not D!)
         // - Of any other gate the operands are Read+Write or just Write (as usual to represent flow).
         // With this, we effectively get the following table of event transitions (from left-bottom to right-up),
-        // in which 'no' indicates no dependence from left event to top event and '/' indicates a dependence from left to top.
+        // in which 'no' indicates no dependency from left event to top event and '/' indicates a dependency from left to top.
         //
         //             W   R   D                  w   R   D
         //        W    /   /   /              W   WAW RAW DAW
@@ -316,13 +251,13 @@
         //        D    /   /   no             D   WAD RAD DAD
         //
         // In addition to LastReaders, we introduce LastDs.
-        // Either one is cleared when dependences are generated from them, and extended otherwise.
+        // Either one is cleared when dependencies are generated from them, and extended otherwise.
         // From the table it can be seen that the D 'behaves' as a Write to Read, and as a Read to Write,
         // that there is no order among Ds nor among Rs, but D after R and R after D sequentialize.
-        // With this, the dependence graph is claimed to represent the commutations as above.
+        // With this, the dependency graph is claimed to represent the commutations as above.
         //
         // The schedulers are list schedulers, i.e. they maintain a list of gates in their algorithm,
-        // of gates available for being scheduled because they are not blocked by dependences on non-scheduled gates.
+        // of gates available for being scheduled because they are not blocked by dependencies on non-scheduled gates.
         // Therefore, the schedulers are able to select the best one from a set of commutable gates.
 
         // FIXME: define signature in .json file similar to how llvm/scaffold/gcc defines instructions
@@ -332,27 +267,18 @@
 
         // every gate can have a condition with condition operands (which are bit register indices) that are read
         for (auto operand : ins->cond_operands) {
-            DOUT(".. Condition operand: " << operand);
+            QL_DOUT(".. Condition operand: " << operand);
             add_dep(LastWriter[breg_base+operand], currID, RAW, breg_base+operand);
             LastReaders[breg_base+operand].push_back(currID);
         }
 
         // each type of gate has a different 'signature' of events; switch out to each one
         if (iname == "measure") {
-<<<<<<< HEAD
-            DOUT(". considering " << name[currNode] << " as measure");
+            QL_DOUT(". considering " << name[currNode] << " as measure");
             // Read+Write each qubit operand + Write each classical operand + Write each bit operand
             for (auto operand : ins->operands) {
-                DOUT(".. Operand: " << operand);
+                QL_DOUT(".. Operand: " << operand);
                 add_dep(LastWriter[operand], currID, WAW, operand);
-=======
-            QL_DOUT(". considering " << name[consNode] << " as measure");
-            // Read+Write each qubit operand + Write corresponding creg
-            auto operands = ins->operands;
-            for (auto operand : operands) {
-                QL_DOUT(".. Operand: " << operand);
-                add_dep(LastWriter[operand], consID, WAW, operand);
->>>>>>> 0a72dcc7
                 for (auto &readerID : LastReaders[operand]) {
                     add_dep(readerID, currID, WAR, operand);
                 }
@@ -361,88 +287,53 @@
                 }
             }
             for (auto coperand : ins->creg_operands) {
-<<<<<<< HEAD
-                DOUT(".. Classical operand: " << coperand);
+                QL_DOUT(".. Classical operand: " << coperand);
                 add_dep(LastWriter[creg_base+coperand], currID, WAW, creg_base+coperand);
                 for (auto &readerID : LastReaders[creg_base+coperand]) {
                     add_dep(readerID, currID, WAR, creg_base+coperand);
                 }
             }
             for (auto boperand : ins->breg_operands) {
-                DOUT(".. Bit operand: " << boperand);
+                QL_DOUT(".. Bit operand: " << boperand);
                 add_dep(LastWriter[breg_base+boperand], currID, WAW, breg_base+boperand);
                 for (auto &readerID : LastReaders[breg_base+boperand]) {
                     add_dep(readerID, currID, WAR, breg_base+boperand);
-=======
-                QL_DOUT(".. Classical operand: " << coperand);
-                add_dep(LastWriter[qubit_count+coperand], consID, WAW, qubit_count+coperand);
-                for (auto &readerID : LastReaders[qubit_count+coperand]) {
-                    add_dep(readerID, consID, WAR, qubit_count+coperand);
->>>>>>> 0a72dcc7
                 }
             }
 
             // update LastWriter and so clear LastReaders
-<<<<<<< HEAD
             for (auto operand : ins->operands) {
-                DOUT(".. Update LastWriter for qubit operand register: " << operand);
+                QL_DOUT(".. Update LastWriter for qubit operand register: " << operand);
                 LastWriter[operand] = currID;
-                DOUT(".. Clearing LastReaders for qubit operand register: " << operand);
+                QL_DOUT(".. Clearing LastReaders for qubit operand register: " << operand);
                 LastReaders[operand].clear();
                 LastDs[operand].clear();
-                DOUT(".. Update LastWriter for qubit operand done");
+                QL_DOUT(".. Update LastWriter for qubit operand done");
             }
             for (auto coperand : ins->creg_operands) {
-                DOUT(".. Update LastWriter for classical operand register: " << coperand);
+                QL_DOUT(".. Update LastWriter for classical operand register: " << coperand);
                 LastWriter[creg_base+coperand] = currID;
-                DOUT(".. Clearing LastReaders for classical operand register: " << coperand);
+                QL_DOUT(".. Clearing LastReaders for classical operand register: " << coperand);
                 LastReaders[creg_base+coperand].clear();
-                DOUT(".. Update LastWriter for classical operand done");
+                QL_DOUT(".. Update LastWriter for classical operand done");
             }
             for (auto boperand : ins->breg_operands) {
-                DOUT(".. Update LastWriter for bit operand register: " << boperand);
+                QL_DOUT(".. Update LastWriter for bit operand register: " << boperand);
                 LastWriter[breg_base+boperand] = currID;
-                DOUT(".. Clearing LastReaders for bit operand register: " << boperand);
+                QL_DOUT(".. Clearing LastReaders for bit operand register: " << boperand);
                 LastReaders[breg_base+boperand].clear();
-                DOUT(".. Update LastWriter for bit operand done");
-=======
-            for (auto operand : operands) {
-                QL_DOUT(".. Update LastWriter for operand: " << operand);
-                LastWriter[operand] = consID;
-                QL_DOUT(".. Clearing LastReaders for operand: " << operand);
-                LastReaders[operand].clear();
-                LastDs[operand].clear();
-                QL_DOUT(".. Update LastWriter done");
-            }
-            for (auto coperand : ins->creg_operands) {
-                QL_DOUT(".. Update LastWriter for coperand: " << coperand);
-                LastWriter[qubit_count+coperand] = consID;
-                QL_DOUT(".. Clearing LastReaders for coperand: " << coperand);
-                LastReaders[qubit_count+coperand].clear();
-                QL_DOUT(".. Update LastWriter done");
->>>>>>> 0a72dcc7
+                QL_DOUT(".. Update LastWriter for bit operand done");
             }
             QL_DOUT(". measure done");
         } else if (iname == "display") {
-<<<<<<< HEAD
-            DOUT(". considering " << name[currNode] << " as display");
+            QL_DOUT(". considering " << name[currNode] << " as display");
             // no operands, display all qubits and cregs
             // Read+Write each operand
-            std::vector<size_t> qubits(total_reg_count);
-            std::iota(qubits.begin(), qubits.end(), 0);
-            for (auto operand : qubits) {
-                DOUT(".. Operand: " << operand);
-                add_dep(LastWriter[operand], currID, WAW, operand);
-=======
-            QL_DOUT(". considering " << name[consNode] << " as display");
-            // no operands, display all qubits and cregs
-            // Read+Write each operand
-            Vec<UInt> qubits(qubit_creg_count);
+            Vec<UInt> qubits(total_reg_count);
             std::iota(qubits.begin(), qubits.end(), 0);
             for (auto operand : qubits) {
                 QL_DOUT(".. Operand: " << operand);
-                add_dep(LastWriter[operand], consID, WAW, operand);
->>>>>>> 0a72dcc7
+                add_dep(LastWriter[operand], currID, WAW, operand);
                 for (auto &readerID : LastReaders[operand]) {
                     add_dep(readerID, currID, WAR, operand);
                 }
@@ -458,26 +349,13 @@
                 LastDs[operand].clear();
             }
         } else if (ins->type() == gate_type_t::__classical_gate__) {
-<<<<<<< HEAD
-            DOUT(". considering " << name[currNode] << " as classical gate");
+            QL_DOUT(". considering " << name[currNode] << " as classical gate");
             // Read+Write each classical operand
             for (auto coperand : ins->creg_operands) {
-                DOUT("... Classical operand: " << coperand);
+                QL_DOUT("... Classical operand: " << coperand);
                 add_dep(LastWriter[creg_base+coperand], currID, WAW, creg_base+coperand);
                 for (auto &readerID : LastReaders[creg_base+coperand]) {
                     add_dep(readerID, currID, WAR, creg_base+coperand);
-=======
-            QL_DOUT(". considering " << name[consNode] << " as classical gate");
-            // Read+Write each classical operand
-            for (auto coperand : ins->creg_operands) {
-                QL_DOUT("... Classical operand: " << coperand);
-                add_dep(LastWriter[qubit_count+coperand], consID, WAW, qubit_count+coperand);
-                for (auto &readerID : LastReaders[qubit_count+coperand]) {
-                    add_dep(readerID, consID, WAR, qubit_count+coperand);
-                }
-                for (auto &readerID : LastDs[qubit_count+coperand]) {
-                    add_dep(readerID, consID, WAD, qubit_count+coperand);
->>>>>>> 0a72dcc7
                 }
             }
 
@@ -487,20 +365,11 @@
                 LastReaders[creg_base+coperand].clear();
             }
         } else if (iname == "cnot") {
-<<<<<<< HEAD
-            DOUT(". considering " << name[currNode] << " as cnot");
+            QL_DOUT(". considering " << name[currNode] << " as cnot");
             // CNOTs Read the first operands, and Ds the second operand
-            size_t operandNo=0;
+            UInt operandNo = 0;
             for (auto operand : ins->operands) {
-                DOUT(".. Operand: " << operand);
-=======
-            QL_DOUT(". considering " << name[consNode] << " as cnot");
-            // CNOTs Read the first operands, and Ds the second operand
-            UInt operandNo=0;
-            auto operands = ins->operands;
-            for (auto operand : operands) {
                 QL_DOUT(".. Operand: " << operand);
->>>>>>> 0a72dcc7
                 if (operandNo == 0) {
                     add_dep(LastWriter[operand], currID, RAW, operand);
                     if (options::get("scheduler_commute") == "no") {
@@ -539,20 +408,11 @@
                 operandNo++;
             }
         } else if (iname == "cz" || iname == "cphase") {
-<<<<<<< HEAD
-            DOUT(". considering " << name[currNode] << " as cz");
-            // CZs Read all operands
-            size_t operandNo = 0;
-            for (auto operand : ins->operands) {
-                DOUT(".. Operand: " << operand);
-=======
-            QL_DOUT(". considering " << name[consNode] << " as cz");
+            QL_DOUT(". considering " << name[currNode] << " as cz");
             // CZs Read all operands
             UInt operandNo = 0;
-            auto operands = ins->operands;
-            for (auto operand : operands) {
+            for (auto operand : ins->operands) {
                 QL_DOUT(".. Operand: " << operand);
->>>>>>> 0a72dcc7
                 if (options::get("scheduler_commute") == "no") {
                     for (auto &readerID : LastReaders[operand]) {
                         add_dep(readerID, currID, RAR, operand);
@@ -578,24 +438,13 @@
             // Read on all operands, Write on last operand
             // before implementing it, check whether all commutativity on Reads above hold for this Control Unitary
         ) {
-<<<<<<< HEAD
-            DOUT(". considering " << name[currNode] << " as Control Unitary");
+            QL_DOUT(". considering " << name[currNode] << " as Control Unitary");
             // Control Unitaries Read all operands, and Write the last operand
-            size_t operandNo=0;
-            size_t op_count = ins->operands.size();
+            UInt operandNo=0;
+            UInt op_count = ins->operands.size();
             for (auto operand : ins->operands) {
                 DOUT(".. Operand: " << operand);
                 add_dep(LastWriter[operand], currID, RAW, operand);
-=======
-            QL_DOUT(". considering " << name[consNode] << " as Control Unitary");
-            // Control Unitaries Read all operands, and Write the last operand
-            UInt operandNo=0;
-            auto operands = ins->operands;
-            UInt op_count = operands.size();
-            for (auto operand : operands) {
-                QL_DOUT(".. Operand: " << operand);
-                add_dep(LastWriter[operand], consID, RAW, operand);
->>>>>>> 0a72dcc7
                 if (options::get("scheduler_commute") == "no") {
                     for (auto &readerID : LastReaders[operand]) {
                         add_dep(readerID, currID, RAR, operand);
@@ -625,23 +474,13 @@
             } // end of operand for
 #endif  // HAVEGENERALCONTROLUNITARIES
         } else {
-<<<<<<< HEAD
-            DOUT(". considering " << name[currNode] << " as no special gate (catch-all, generic rules)");
+            QL_DOUT(". considering " << name[currNode] << " as no special gate (catch-all, generic rules)");
             // Read+Write on each quantum operand
             // Read+Write on each classical operand
             // Read+Write on each bit operand
             for (auto operand : ins->operands) {
-                DOUT(".. Operand: " << operand);
+                QL_DOUT(".. Operand: " << operand);
                 add_dep(LastWriter[operand], currID, WAW, operand);
-=======
-            QL_DOUT(". considering " << name[consNode] << " as no special gate (catch-all, generic rules)");
-            // Read+Write on each quantum operand
-            // Read+Write on each classical operand
-            auto operands = ins->operands;
-            for (auto operand : operands) {
-                QL_DOUT(".. Operand: " << operand);
-                add_dep(LastWriter[operand], consID, WAW, operand);
->>>>>>> 0a72dcc7
                 for (auto &readerID : LastReaders[operand]) {
                     add_dep(readerID, currID, WAR, operand);
                 }
@@ -656,17 +495,10 @@
 
             // Read+Write each classical operand
             for (auto coperand : ins->creg_operands) {
-<<<<<<< HEAD
-                DOUT("... Classical operand: " << coperand);
+                QL_DOUT("... Classical operand: " << coperand);
                 add_dep(LastWriter[creg_base+coperand], currID, WAW, creg_base+coperand);
                 for (auto &readerID : LastReaders[creg_base+coperand]) {
                     add_dep(readerID, currID, WAR, creg_base+coperand);
-=======
-                QL_DOUT("... Classical operand: " << coperand);
-                add_dep(LastWriter[qubit_count+coperand], consID, WAW, qubit_count+coperand);
-                for (auto &readerID : LastReaders[qubit_count+coperand]) {
-                    add_dep(readerID, consID, WAR, qubit_count+coperand);
->>>>>>> 0a72dcc7
                 }
                 // now update LastWriter and so clear LastReaders
                 LastWriter[creg_base+coperand] = currID;
@@ -675,7 +507,7 @@
 
             // Read+Write each bit operand
             for (auto boperand : ins->breg_operands) {
-                DOUT("... Bit operand: " << boperand);
+                QL_DOUT("... Bit operand: " << boperand);
                 add_dep(LastWriter[breg_base+boperand], currID, WAW, breg_base+boperand);
                 for (auto &readerID : LastReaders[breg_base+boperand]) {
                     add_dep(readerID, currID, WAR, breg_base+boperand);
@@ -689,26 +521,17 @@
     } // end of instruction for
 
     QL_DOUT("adding deps to SINK");
-    // finish filling the dependence graph by creating the t node, the bottom of the graph
+    // finish filling the dependency graph by creating the t node, the bottom of the graph
     {
         // add dummy target node
-<<<<<<< HEAD
-        lemon::ListDigraph::Node currNode = graph.addNode();
+        ListDigraph::Node currNode = graph.addNode();
         int currID = graph.id(currNode);
         instruction[currNode] = new SINK();    // so SINK is defined as instruction[t], not unique in itself
-        node[instruction[currNode]] = currNode;
+        node.set(instruction[currNode]) = currNode;
         name[currNode] = instruction[currNode]->qasm();
         t = currNode;
-=======
-        ListDigraph::Node consNode = graph.addNode();
-        Int consID = graph.id(consNode);
-        instruction[consNode] = new SINK();    // so SINK is defined as instruction[t], not unique in itself
-        node.set(instruction[consNode]) = consNode;
-        name[consNode] = instruction[consNode]->qasm();
-        t = consNode;
->>>>>>> 0a72dcc7
-
-        // add deps to the dummy target node to close the dependence chains
+
+        // add deps to the dummy target node to close the dependency chains
         // it behaves as a W to every qubit, creg and breg
         //
         // to guarantee that exactly at start of execution of dummy SINK,
@@ -719,19 +542,11 @@
         // guaranteed that on a jump and on start of target circuit, the source circuit completed).
         //
         // note that there always is a LastWriter: the dummy source node wrote to every qubit and class. reg
-<<<<<<< HEAD
-        std::vector<size_t> all_operands(total_reg_count);
+        Vec<UInt> all_operands(total_reg_count);
         std::iota(all_operands.begin(), all_operands.end(), 0);
         for (auto operand : all_operands) {
-            DOUT(".. Sink operand, adding dep: " << operand);
+            QL_DOUT(".. Sink operand, adding dep: " << operand);
             add_dep(LastWriter[operand], currID, WAW, operand);
-=======
-        Vec<UInt> operands(qubit_creg_count);
-        std::iota(operands.begin(), operands.end(), 0);
-        for (auto operand : operands) {
-            QL_DOUT(".. Sink operand, adding dep: " << operand);
-            add_dep(LastWriter[operand], consID, WAW, operand);
->>>>>>> 0a72dcc7
             for (auto &readerID : LastReaders[operand]) {
                 add_dep(readerID, currID, WAR, operand);
             }
@@ -741,33 +556,27 @@
         }
 
         // useless because there is nothing after t but destruction
-<<<<<<< HEAD
         for (auto operand : all_operands) {
-            DOUT(".. Sink operand, clearing: " << operand);
+            QL_DOUT(".. Sink operand, clearing: " << operand);
             LastWriter[operand] = currID;
-=======
-        for (auto operand : operands) {
-            QL_DOUT(".. Sink operand, clearing: " << operand);
-            LastWriter[operand] = consID;
->>>>>>> 0a72dcc7
             LastReaders[operand].clear();
             LastDs[operand].clear();
         }
     }
 
     // useless as well because by construction, there cannot be cycles
-    // but when afterwards dependences are added, cycles may be created,
+    // but when afterwards dependencies are added, cycles may be created,
     // and after doing so (a copy of) this test should certainly be done because
-    // a cyclic dependence graph cannot be scheduled;
-    // this test here is a kind of debugging aid whether dependence creation was done well
+    // a cyclic dependency graph cannot be scheduled;
+    // this test here is a kind of debugging aid whether dependency creation was done well
     if (!dag(graph)) {
-        QL_FATAL("The dependence graph is not a DAG.");
-    }
-    QL_DOUT("Dependence graph creation Done.");
+        QL_FATAL("The dependency graph is not a DAG.");
+    }
+    QL_DOUT("dependency graph creation Done.");
 }
 
 void Scheduler::print() const {
-    QL_COUT("Printing Dependence Graph ");
+    QL_COUT("Printing dependency Graph ");
     digraphWriter(graph).
         nodeMap("name", name).
         arcMap("cause", cause).
@@ -779,7 +588,7 @@
 }
 
 void Scheduler::write_dependence_matrix() const {
-    QL_COUT("Printing Dependence Matrix ...");
+    QL_COUT("Printing dependency Matrix ...");
     Str datfname( options::get("output_dir") + "/dependenceMatrix.dat");
     OutFile fout(datfname);
 
@@ -805,7 +614,7 @@
 
 // cycle assignment without RC depending on direction: forward:ASAP, backward:ALAP;
 // without RC, this is all there is to schedule, apart from forming the bundles in ir::bundler()
-// set_cycle iterates over the circuit's gates and set_cycle_gate over the dependences of each gate
+// set_cycle iterates over the circuit's gates and set_cycle_gate over the dependencies of each gate
 // please note that set_cycle_gate expects a caller like set_cycle which iterates gp forward through the circuit
 void Scheduler::set_cycle_gate(gate *gp, scheduling_direction_t dir) {
     ListDigraph::Node currNode = node.at(gp);
@@ -828,7 +637,7 @@
     if (forward_scheduling == dir) {
         instruction[s]->cycle = 0;
         QL_DOUT("... set_cycle of " << instruction[s]->qasm() << " cycles " << instruction[s]->cycle);
-        // *circp is by definition in a topological order of the dependence graph
+        // *circp is by definition in a topological order of the dependency graph
         for (auto gpit = circp->begin(); gpit != circp->end(); gpit++) {
             set_cycle_gate(*gpit, dir);
             QL_DOUT("... set_cycle of " << (*gpit)->qasm() << " cycles " << (*gpit)->cycle);
@@ -837,7 +646,7 @@
         QL_DOUT("... set_cycle of " << instruction[t]->qasm() << " cycles " << instruction[t]->cycle);
     } else {
         instruction[t]->cycle = ALAP_SINK_CYCLE;
-        // *circp is by definition in a topological order of the dependence graph
+        // *circp is by definition in a topological order of the dependency graph
         for (auto gpit = circp->rbegin(); gpit != circp->rend(); gpit++) {
             set_cycle_gate(*gpit, dir);
         }
@@ -934,7 +743,7 @@
     if (forward_scheduling == dir) {
         // remaining until SINK (i.e. the SINK.cycle-ALAP value)
         remaining.set(t) = 0;
-        // *circp is by definition in a topological order of the dependence graph
+        // *circp is by definition in a topological order of the dependency graph
         for (auto gpit = circp->rbegin(); gpit != circp->rend(); gpit++) {
             gate *gp2 = *gpit;
             set_remaining_gate(gp2, dir);
@@ -946,7 +755,7 @@
     } else {
         // remaining until SOURCE (i.e. the ASAP value)
         remaining.set(s) = 0;
-        // *circp is by definition in a topological order of the dependence graph
+        // *circp is by definition in a topological order of the dependency graph
         for (auto gpit = circp->begin(); gpit != circp->end(); gpit++) {
             gate*   gp2 = *gpit;
             set_remaining_gate(gp2, dir);
@@ -993,8 +802,8 @@
 
 // collect the list of directly depending nodes
 // (i.e. those necessarily scheduled after the given node) without duplicates;
-// dependences that are duplicates from the perspective of the scheduler
-// may be present in the dependence graph because the scheduler ignores dependence type and cause
+// dependencies that are duplicates from the perspective of the scheduler
+// may be present in the dependency graph because the scheduler ignores dependency type and cause
 void Scheduler::get_depending_nodes(
     ListDigraph::Node n,
     scheduling_direction_t dir,
@@ -1087,7 +896,7 @@
 // add it to the avlist because the condition for that is fulfilled:
 //  all its predecessors were scheduled (forward scheduling) or
 //  all its successors were scheduled (backward scheduling)
-// update its cycle attribute to reflect these dependences;
+// update its cycle attribute to reflect these dependencies;
 // avlist is initialized with s or t as first element by init_available
 // avlist is kept ordered on deep-criticality, non-increasing (i.e. highest deep-criticality first)
 void Scheduler::MakeAvailable(
@@ -1114,7 +923,7 @@
             // consequence is that
             // when a node has same criticality as n, new node n is put after it, as last one of set of same criticality,
             // so order of calling MakeAvailable (and probably original circuit, and running other scheduler first) matters,
-            // also when all dependence sets (and so remaining values) are identical!
+            // also when all dependency sets (and so remaining values) are identical!
             if (criticality_lessthan(*inp, n, dir) && !first_lower_criticality_found) {
                 first_lower_criticality_inp = inp;
                 first_lower_criticality_found = true;
@@ -1281,7 +1090,7 @@
 
 // ASAP/ALAP scheduler with RC
 //
-// schedule the circuit that is in the dependence graph
+// schedule the circuit that is in the dependency graph
 // for the given direction, with the given platform and resource manager;
 // what is done, is:
 // - the cycle attribute of the gates will be set according to the scheduling method
@@ -1302,7 +1111,7 @@
     List<ListDigraph::Node> avlist;
 
     // initializations for this scheduler
-    // note that dependence graph is not modified by a scheduler, so it can be reused
+    // note that dependency graph is not modified by a scheduler, so it can be reused
     QL_DOUT("... initialization");
     for (ListDigraph::NodeIt n(graph); n != lemon::INVALID; ++n) {
         scheduled.set(instruction[n]) = false;   // none were scheduled, including SOURCE/SINK
@@ -1407,13 +1216,13 @@
     // After this, it moves gates up in the direction of the higher cycles but, of course, at most to their ALAP cycle
     // to fill up the small bundles at the higher cycle values to the targeted uniform length, without extending the circuit.
     // It does this in a backward scan (as ALAP scheduling would do), so bundles at the highest cycles are filled up first,
-    // and such that the circuit's depth is not enlarged and the dependences/latencies are obeyed.
+    // and such that the circuit's depth is not enlarged and the dependencies/latencies are obeyed.
     // Hence, the result resembles an ALAP schedule with excess bundle lengths solved by moving nodes down ("rolling pin").
 
     QL_DOUT("Scheduling ALAP UNIFORM to get bundles ...");
 
     // initialize gp->cycle as ASAP cycles as first approximation of result;
-    // note that the circuit doesn't contain the SOURCE and SINK gates but the dependence graph does;
+    // note that the circuit doesn't contain the SOURCE and SINK gates but the dependency graph does;
     // from SOURCE is a weight 1 dep to the first nodes using each qubit and classical register, and to the SINK gate
     // is a dep from each unused qubit/classical register result with as weight the duration of the last operation.
     // SOURCE (node s) is at cycle 0 and the first circuit's gates are at cycle 1.
@@ -1484,7 +1293,7 @@
 
         // target size of each bundle is number of gates still to go divided by number of non-empty cycles to go
         // it averages over non-empty bundles instead of all bundles because the latter would be very strict
-        // it is readjusted during the scan to cater for dips in bundle size caused by local dependence chains
+        // it is readjusted during the scan to cater for dips in bundle size caused by local dependency chains
         if (non_empty_bundle_count == 0) break;     // nothing to do
         avg_gates_per_cycle = Real(gate_count)/curr_cycle;
         avg_gates_per_non_empty_cycle = Real(gate_count)/non_empty_bundle_count;
@@ -1604,7 +1413,7 @@
     QL_DOUT("Scheduling ALAP UNIFORM [DONE]");
 }
 
-// printing dot of the dependence graph
+// printing dot of the dependency graph
 void Scheduler::get_dot(
     Bool WithCritical,
     Bool WithCycles,
@@ -1777,16 +1586,10 @@
 void rcschedule_kernel(
     quantum_kernel &kernel,
     const quantum_platform &platform,
-<<<<<<< HEAD
-    std::string &dot,
-    size_t nqubits,
-    size_t ncreg,
-    size_t nbreg
-=======
     Str &dot,
     UInt nqubits,
-    UInt ncreg
->>>>>>> 0a72dcc7
+    UInt ncreg,
+    UInt nbreg
 ) {
     QL_IOUT("Resource constraint scheduling ...");
 
@@ -1825,12 +1628,8 @@
         QL_IOUT("Scheduling kernel: " << kernel.name);
         if (!kernel.c.empty()) {
             auto num_creg = kernel.creg_count;
-<<<<<<< HEAD
             auto num_breg = kernel.breg_count;
-            std::string sched_dot;
-=======
             Str sched_dot;
->>>>>>> 0a72dcc7
 
             rcschedule_kernel(kernel, platform, sched_dot, platform.qubit_number, num_creg, num_breg);
             kernel.cycles_valid = true; // FIXME HvS move this back into call to right after sort_cycle
@@ -1838,7 +1637,7 @@
             if (options::get("print_dot_graphs") == "yes") {
                 StrStrm fname;
                 fname << options::get("output_dir") << "/" << kernel.name << "_" << passname << ".dot";
-                QL_IOUT("writing " << passname << " dependence graph dot file to '" << fname.str() << "' ...");
+                QL_IOUT("writing " << passname << " dependency graph dot file to '" << fname.str() << "' ...");
                 OutFile(fname.str()).write(sched_dot);
             }
         }
